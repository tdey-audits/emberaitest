--- conflicted
+++ resolved
@@ -20,15 +20,9 @@
     "@google-a2a/types": "workspace:*",
     "@langchain/core": "^0.3.59",
     "@langchain/langgraph": "^0.3.3",
-<<<<<<< HEAD
-    "@modelcontextprotocol/sdk": "^1.12.3",
-    "ai": "^4.3.2",
-=======
     "@modelcontextprotocol/sdk": "catalog:",
-    "@openrouter/ai-sdk-provider": "catalog:",
     "ai": "catalog:",
->>>>>>> 1b161ba8
-    "arbitrum-vibekit-core": "workspace:^",
+    "arbitrum-vibekit-core": "workspace:*",
     "dotenv": "catalog:",
     "zod": "catalog:"
   },
