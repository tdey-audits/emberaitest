--- conflicted
+++ resolved
@@ -14,13 +14,9 @@
 import { createOpenRouter } from '@openrouter/ai-sdk-provider';
 import { streamText } from 'ai';
 import {
-<<<<<<< HEAD
-  parseMcpToolResponse as sharedParseMcpToolResponse,
-=======
   createTransactionArtifactSchema,
   type TransactionArtifact,
   parseMcpToolResponsePayload,
->>>>>>> 3edd816e
 } from 'arbitrum-vibekit';
 import {
   SupplyResponseSchema,
@@ -137,13 +133,7 @@
           },
         });
 
-<<<<<<< HEAD
-        // Parse and validate the MCP borrow tool response using BorrowResponseSchema
-        const borrowResp = sharedParseMcpToolResponse(rawResult, BorrowResponseSchema);
-=======
-        // Parse and validate the MCP borrow tool response using the new ZodBorrowResponseSchema
-        const borrowResp = parseMcpToolResponsePayload(rawResult, ZodBorrowResponseSchema);
->>>>>>> 3edd816e
+        const borrowResp = parseMcpToolResponsePayload(rawResult, BorrowResponseSchema);
         const { transactions, currentBorrowApy, liquidationThreshold } = borrowResp;
 
         // Build artifact using shared generic schema
@@ -362,16 +352,8 @@
 
       context.log('MCP repay tool response:', toolResult);
 
-<<<<<<< HEAD
-      // Parse and validate the MCP repay tool response using RepayResponseSchema
-      const repayResp = sharedParseMcpToolResponse(
-        toolResult,
-        RepayResponseSchema
-      ) as RepayResponse;
-=======
       // Parse and validate the MCP repay tool response using the new ZodRepayResponseSchema
-      const repayResp = parseMcpToolResponsePayload(toolResult, ZodRepayResponseSchema) as RepayResponse;
->>>>>>> 3edd816e
+      const repayResp = parseMcpToolResponsePayload(toolResult, RepayResponseSchema);
       const { transactions } = repayResp;
       context.log(`Processed and validated ${transactions.length} transactions for repay.`);
 
@@ -572,13 +554,7 @@
 
       let finalTxPlan: TransactionPlan[] = [];
       try {
-<<<<<<< HEAD
-        // Parse and validate the MCP supply tool response using SupplyResponseSchema
-        const supplyResp = sharedParseMcpToolResponse(toolResult, SupplyResponseSchema) as SupplyResponse;
-=======
-        // Parse and validate the MCP supply tool response using the new ZodSupplyResponseSchema
-        const supplyResp = parseMcpToolResponsePayload(toolResult, ZodSupplyResponseSchema);
->>>>>>> 3edd816e
+        const supplyResp = parseMcpToolResponsePayload(toolResult, SupplyResponseSchema);
         finalTxPlan = supplyResp.transactions;
         context.log(
           `Processed and validated ${finalTxPlan.length} transactions from MCP for supply.`
@@ -730,13 +706,7 @@
       context.log('MCP withdraw tool response:', toolResult);
 
       try {
-<<<<<<< HEAD
-        // Parse and validate the MCP withdraw tool response using WithdrawResponseSchema
-        const withdrawResp = sharedParseMcpToolResponse(toolResult, WithdrawResponseSchema) as WithdrawResponse;
-=======
-        // Parse and validate the MCP withdraw tool response using the new ZodWithdrawResponseSchema
-        const withdrawResp = parseMcpToolResponsePayload(toolResult, ZodWithdrawResponseSchema);
->>>>>>> 3edd816e
+        const withdrawResp = parseMcpToolResponsePayload(toolResult, WithdrawResponseSchema);
         const validatedTxPlan: TransactionPlan[] = withdrawResp.transactions;
         context.log('Withdraw transaction plan validated:', validatedTxPlan);
 
@@ -813,13 +783,7 @@
 
     console.log('rawResult', rawResult);
 
-<<<<<<< HEAD
-    // Parse and validate the MCP tool response using GetWalletPositionsResponseSchema
-    const validatedPositions: GetWalletPositionsResponse = sharedParseMcpToolResponse(
-=======
-    // Parse and validate the MCP tool response using the shared parser with Zod schema
     const validatedPositions = parseMcpToolResponsePayload(
->>>>>>> 3edd816e
       rawResult,
       GetWalletPositionsResponseSchema
     );
