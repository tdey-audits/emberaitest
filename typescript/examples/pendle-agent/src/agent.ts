<<<<<<< HEAD
import { z } from 'zod';
import type { Address } from 'viem';
import { type HandlerContext, handleSwapTokens } from './agentToolHandlers.js';
import { parseMcpToolResponsePayload } from 'arbitrum-vibekit-core';
import { type TransactionPlan, type GetTokensResponse } from 'ember-mcp-tool-server';
=======
import { createRequire } from 'module';

import { Client } from '@modelcontextprotocol/sdk/client/index.js';
import { StdioClientTransport } from '@modelcontextprotocol/sdk/client/stdio.js';
import { createOpenRouter } from '@openrouter/ai-sdk-provider';
import { type Task } from 'a2a-samples-js';
>>>>>>> 94ff00cf
import {
  generateText,
  tool,
  type Tool,
  type CoreMessage,
  type ToolResultPart,
  type StepResult,
} from 'ai';
import { parseMcpToolResponsePayload } from 'arbitrum-vibekit';
import {
  GetPendleMarketsRequestSchema,
  GetYieldMarketsResponseSchema,
  SwapTokensSchema,
  GetTokensResponseSchema,
  type YieldMarket,
  type GetYieldMarketsResponse,
  type TransactionPlan,
  GetWalletBalancesResponseSchema,
  GetMarketDataResponseSchema,
} from 'ember-schemas';
import { type Address } from 'viem';
import { z } from 'zod';

import { type HandlerContext, handleSwapTokens } from './agentToolHandlers.js';
import { logError } from './utils.js';

const openrouter = createOpenRouter({
  apiKey: process.env.OPENROUTER_API_KEY,
});

type YieldToolSet = {
  listMarkets: Tool<z.ZodObject<Record<string, never>>, Awaited<Task>>;
  swapTokens: Tool<typeof SwapTokensSchema, Awaited<ReturnType<typeof handleSwapTokens>>>;
  getWalletBalances: Tool<z.ZodObject<Record<string, never>>, Awaited<Task>>;
  getTokenMarketData: Tool<z.ZodObject<{ tokenSymbol: z.ZodString; chain: z.ZodOptional<z.ZodString>; }>, Awaited<Task>>;
};

const CHAIN_MAPPINGS = [
  { id: '1', names: ['ethereum', 'mainnet', 'eth'] },
  { id: '42161', names: ['arbitrum', 'arbitrum one', 'arb'] },
  { id: '10', names: ['optimism', 'op'] },
  { id: '137', names: ['polygon', 'matic'] },
  { id: '8453', names: ['base'] },
];

function selectTokenByChain(
  tokenSymbol: string,
  tokenList: Array<{ chainId: string; address: string }>,
  chainName?: string
): { chainId: string; address: string } {
  if (chainName) {
    const normalizedChain = chainName.toLowerCase();
    const chainMapping = CHAIN_MAPPINGS.find(mapping => 
      mapping.names.includes(normalizedChain)
    );
    
    if (chainMapping) {
      const tokenOnChain = tokenList.find(t => t.chainId === chainMapping.id);
      if (tokenOnChain) {
        return tokenOnChain;
      } else {
        const availableChains = tokenList.map(t => {
          const mapping = CHAIN_MAPPINGS.find(m => m.id === t.chainId);
          return mapping ? mapping.names[0] : t.chainId;
        }).join(', ');
        throw new Error(`Token ${tokenSymbol} not available on ${chainName}. Available on: ${availableChains}`);
      }
    } else {
      throw new Error(`Chain ${chainName} not recognized. Supported chains: Ethereum, Arbitrum, Optimism, Polygon, Base`);
    }
  } else if (tokenList.length > 1) {
    // If multiple tokens and no chain specified, throw error
    const availableChains = tokenList.map(t => {
      const mapping = CHAIN_MAPPINGS.find(m => m.id === t.chainId);
      return mapping ? mapping.names[0] : t.chainId;
    }).join(', ');
    
    throw new Error(`Multiple chains available for ${tokenSymbol}: ${availableChains}. Please specify a chain.`);
  }

  // Single token case - return it
  return tokenList[0]!
}

export class Agent {
  private userAddress: Address | undefined;
  private quicknodeSubdomain: string;
  private quicknodeApiKey: string;
  private tokenMap: Record<
    string,
    Array<{
      chainId: string;
      address: string;
    }>
  > = {};
  private availableTokens: string[] = [];
  public conversationHistory: CoreMessage[] = [];
  private mcpClient: Client;
  private toolSet: YieldToolSet | null = null;
  private yieldMarkets: YieldMarket[] = [];

  constructor(quicknodeSubdomain: string, quicknodeApiKey: string) {
    this.userAddress = undefined;
    this.quicknodeSubdomain = quicknodeSubdomain;
    this.quicknodeApiKey = quicknodeApiKey;
    this.mcpClient = new Client(
      { name: 'PendleAgent', version: '1.0.0' },
      { capabilities: { tools: {}, resources: {}, prompts: {} } }
    );

    if (!process.env.OPENROUTER_API_KEY) {
      throw new Error('OPENROUTER_API_KEY not set!');
    }
  }

  async log(...args: unknown[]) {
    console.error(...args);
  }

  private getHandlerContext(): HandlerContext {
    const context: HandlerContext = {
      mcpClient: this.mcpClient,
      tokenMap: this.tokenMap,
      userAddress: this.userAddress!,
      executeAction: this.executeAction.bind(this),
      log: this.log.bind(this),
      quicknodeSubdomain: this.quicknodeSubdomain,
      quicknodeApiKey: this.quicknodeApiKey,
    };
    return context;
  }

  private populatePendleTokens(markets: YieldMarket[]) {
    if (!markets || markets.length === 0) {
      this.log('No yield markets to process for token population');
      return;
    }

    this.log(`Processing ${markets.length} yield markets to extract PT and YT tokens...`);
    let ptTokensAdded = 0;
    let ytTokensAdded = 0;

    markets.forEach(market => {
      const chainId = market.chainId;
      const baseSymbol = market.underlyingAsset?.symbol || market.name;

      // Add PT token
      const ptSymbol = `${baseSymbol}_PT`;

      if (!this.tokenMap[ptSymbol]) {
        this.tokenMap[ptSymbol] = [];
        this.availableTokens.push(ptSymbol);
      }

      // Check if this PT token for this chain is already added
      const existingPtForChain = this.tokenMap[ptSymbol].find(token => token.chainId === chainId);
      if (!existingPtForChain) {
        this.tokenMap[ptSymbol].push({
          chainId,
          address: market.pt,
        });
        ptTokensAdded++;
      }

      // Add YT token
      const ytSymbol = `${baseSymbol}_YT`;

      if (!this.tokenMap[ytSymbol]) {
        this.tokenMap[ytSymbol] = [];
        this.availableTokens.push(ytSymbol);
      }

      // Check if this YT token for this chain is already added
      const existingYtForChain = this.tokenMap[ytSymbol].find(token => token.chainId === chainId);
      if (!existingYtForChain) {
        this.tokenMap[ytSymbol].push({
          chainId,
          address: market.yt,
        });
        ytTokensAdded++;
      }
    });

    this.log(
      `Added ${ptTokensAdded} PT tokens and ${ytTokensAdded} YT tokens to the token map. Total tokens: ${this.availableTokens.length}`
    );
  }

  async init() {
    this.conversationHistory = [
      {
        role: 'system',
        content: `You are an assistant that provides access to Pendle Protocol functionality via Ember AI On-chain Actions.

You can help users interact with Pendle yield markets, which separate yield-bearing tokens into Principal Tokens (PT) and Yield Tokens (YT).

About Pendle Protocol:
- Pendle is a yield trading protocol that tokenizes future yield
- Principal Tokens (PT) represent the principal portion of a yield-bearing asset
- Yield Tokens (YT) represent the yield/interest portion of a yield-bearing asset
- Users can buy/sell/trade these tokens separately to express different yield strategies
- Both tokens in a swap must be on the same blockchain network/chain

You can:
- List available Pendle markets using the listMarkets tool
- Swap tokens to acquire PT or YT tokens using the swapTokens tool
- Get wallet token balances using the getWalletBalances tool
- Get live market data for any token 
PT/YT Token Naming Convention:
- PT tokens have a symbol suffix of _PT (e.g., wstETH_PT, USDC_PT)
- YT tokens have a symbol suffix of _YT (e.g., wstETH_YT, USDC_YT)
- These tokens are derived from their underlying tokens (e.g., wstETH, USDC)

Note that PT (Principal Tokens) are suffixed with _PT in their symbol and YT (Yield Tokens) are suffixed with _YT.
For example, wstETH_PT is the Principal Token for wstETH, and USDC_YT is the Yield Token for USDC.

Never respond in markdown, always use plain text. Never add links to your response. Do not suggest the user to ask questions. When an unknown error happens, do not try to guess the error reason.`,
      },
    ];

    const require = createRequire(import.meta.url);
    const mcpToolPath = require.resolve('ember-mcp-tool-server');
    const transport = new StdioClientTransport({
      command: 'node',
      args: [mcpToolPath],
      env: {
        ...process.env, // Inherit existing environment variables
        EMBER_ENDPOINT: process.env.EMBER_ENDPOINT ?? 'grpc.api.emberai.xyz:50051',
      },
    });

    await this.mcpClient.connect(transport);
    this.log('MCP client initialized successfully.');

    // Initialize available tokens from MCP capabilities
    try {
      this.log('Fetching available tokens...');
      const result = await this.mcpClient.callTool({
        name: 'getTokens',
        arguments: {
          chainId: '',
          filter: '',
        },
      });

      const parsedResult = parseMcpToolResponsePayload(result, GetTokensResponseSchema);
      
      const tokensArray = Array.isArray(parsedResult) 
        ? parsedResult 
        : (parsedResult.tokens || []);

      if (tokensArray.length > 0) {
        this.tokenMap = {};
        this.availableTokens = [];

        tokensArray.forEach(token => {
          if (token.symbol && token.tokenUid?.chainId && token.tokenUid?.address) {
            if (!this.tokenMap[token.symbol]) {
              this.tokenMap[token.symbol] = [];
              this.availableTokens.push(token.symbol);
            }
            (this.tokenMap[token.symbol] as { chainId: string; address: string }[]).push({
              chainId: token.tokenUid.chainId,
              address: token.tokenUid.address,
            });
          }
        });

        this.log(`Loaded ${this.availableTokens.length} available tokens`);
      }
    } catch (error) {
      this.log('Error fetching tokens:', error);
    }

    // Fetch yield markets during initialization
    try {
      this.log('Fetching yield markets during initialization...');
      const marketsResponse = await this.fetchMarkets();
      this.yieldMarkets = marketsResponse.markets;
      this.log(`Successfully loaded ${this.yieldMarkets.length} Pendle markets`);

      // Populate PT and YT tokens in the token map
      this.populatePendleTokens(this.yieldMarkets);
    } catch (error) {
      this.log('Error fetching Pendle markets during initialization:', error);
    }

    this.toolSet = {
      listMarkets: tool({
        description: 'List all available Pendle markets with their details.',
        parameters: GetPendleMarketsRequestSchema,
        execute: async () => {
          try {
            // First, create data artifacts for the full market data
            const dataArtifacts = this.yieldMarkets.map(market => ({
              type: 'data' as const,
              data: market,
            }));

            const task: Task = {
              id: this.userAddress!,
              status: {
                state: 'completed',
                message: {
                  role: 'agent',
                  parts: [],
                },
              },
              artifacts: [{ name: 'yield-markets', parts: dataArtifacts }],
            };
            return task;
          } catch (error: unknown) {
            const errorMessage = error instanceof Error ? error.message : String(error);
            const msg = `Error listing Pendle markets: ${errorMessage}`;
            logError(msg);
            return {
              id: this.userAddress!,
              status: {
                state: 'failed',
                message: { role: 'agent', parts: [{ type: 'text', text: msg }] },
              },
            };
          }
        },
      }),
      swapTokens: tool({
        description:
          'Swap tokens or acquire Pendle PT/YT tokens.',
        parameters: SwapTokensSchema,
        execute: async args => {
          this.log('Executing swap tokens tool with args:', args);
          try {
            const result = await handleSwapTokens(args, this.getHandlerContext());
            return result;
          } catch (error: unknown) {
            const errorMessage = error instanceof Error ? error.message : String(error);
            logError(`Error during swapTokens: ${errorMessage}`);
            // Return a failed Task on error
            return {
              id: this.userAddress!,
              status: {
                state: 'failed',
                message: {
                  role: 'agent',
                  parts: [{ type: 'text', text: `Error swapping tokens: ${errorMessage}` }],
                },
              },
            };
          }
        },
      }),
      getWalletBalances: tool({
        description: 'Get wallet token balances for the current user',
        parameters: z.object({}), // No parameters needed since we use context address
        execute: async () => {
          this.log('Executing getWalletBalances tool for user:', this.userAddress);
          try {
            const result = await this.mcpClient.callTool({
              name: 'getWalletBalances',
              arguments: { walletAddress: this.userAddress! },
            });
            
            const parsedData = parseMcpToolResponsePayload(result, GetWalletBalancesResponseSchema);
            
            // Create data artifacts for the wallet balances
            const dataArtifacts = parsedData.balances.map(balance => ({
              type: 'data' as const,
              data: balance,
            }));

            const task: Task = {
              id: this.userAddress!,
              status: {
                state: 'completed',
                message: {
                  role: 'agent',
                  parts: [{ type: 'text', text: `Found ${parsedData.balances.length} token balances for wallet ${this.userAddress}` }],
                },
              },
              artifacts: [{ name: 'wallet-balances', parts: dataArtifacts }],
            };
            return task;
          } catch (error: unknown) {
            const errorMessage = error instanceof Error ? error.message : String(error);
            logError(`Error during getWalletBalances: ${errorMessage}`);
            // Return a failed Task on error
            return {
              id: this.userAddress!,
              status: {
                state: 'failed',
                message: {
                  role: 'agent',
                  parts: [{ type: 'text', text: `Error getting wallet balances: ${errorMessage}` }],
                },
              },
            };
          }
        },
      }),
      getTokenMarketData: tool({
        description: 'Get market data for a token by its symbol',
        parameters: z.object({
          tokenSymbol: z.string().describe('The token symbol (e.g., USDC, WETH, wstETH_PT)'),
          chain: z.string().optional().describe('Optional chain name (e.g., Arbitrum, Ethereum, Base)'),
        }),
        execute: async args => {
          this.log('Executing getTokenMarketData tool with args:', args);
          try {
            const tokenSymbol = args.tokenSymbol;
            const chainName = args.chain;

            // Find tokens case-insensitively
            const tokens = Object.keys(this.tokenMap).find(key => 
              key.toLowerCase() === tokenSymbol.toLowerCase()
            );
            
            if (!tokens) {
              const availableTokens = Object.keys(this.tokenMap).slice(0, 10).join(', ');
              throw new Error(`Token ${tokenSymbol} not found. Available tokens include: ${availableTokens}...`);
            }

            const tokenList = this.tokenMap[tokens];
            if (!tokenList || tokenList.length === 0) {
              throw new Error(`No token data available for ${tokenSymbol}`);
            }
            
            const selectedToken = selectTokenByChain(tokenSymbol, tokenList, chainName);

            const result = await this.mcpClient.callTool({
              name: 'getMarketData',
              arguments: {
                tokenAddress: selectedToken.address,
                tokenChainId: selectedToken.chainId,
              },
            });
            
            const parsedData = parseMcpToolResponsePayload(result, GetMarketDataResponseSchema);
            
            // Create data artifacts for the market data
            const dataArtifacts = [{
              type: 'data' as const,
              data: {
                tokenSymbol: tokenSymbol,
                tokenAddress: selectedToken.address,
                chainId: selectedToken.chainId,
                ...parsedData,
              },
            }];

            const task: Task = {
              id: this.userAddress!,
              status: {
                state: 'completed',
                message: {
                  role: 'agent',
                  parts: [{ type: 'text', text: `Market data retrieved for ${tokenSymbol} (${selectedToken.address}) on chain ${selectedToken.chainId}` }],
                },
              },
              artifacts: [{ name: 'token-market-data', parts: dataArtifacts }],
            };
            return task;
          } catch (error: unknown) {
            const errorMessage = error instanceof Error ? error.message : String(error);
            logError(`Error during getTokenMarketData: ${errorMessage}`);
            // Return a failed Task on error
            return {
              id: this.userAddress!,
              status: {
                state: 'failed',
                message: {
                  role: 'agent',
                  parts: [{ type: 'text', text: `Error getting market data: ${errorMessage}` }],
                },
              },
            };
          }
        },
      }),
    };

    this.log('Agent initialized. Available tokens and Pendle markets loaded internally.');
  }

  async start() {
    await this.init();
    this.log('Agent started.');
  }

  async stop() {
    this.log('Closing MCP client...');
    try {
      await this.mcpClient.close();
      this.log('MCP client closed.');
    } catch (error) {
      logError('Error closing MCP client:', error);
    }
  }

  async processUserInput(userInput: string, userAddress: Address): Promise<Task> {
    if (!this.toolSet) {
      throw new Error('Agent not initialized. Call start() first.');
    }
    this.userAddress = userAddress;
    this.conversationHistory.push({ role: 'user', content: userInput });

    try {
      this.log('Calling generateText with Vercel AI SDK...');
      const { response, text, finishReason } = await generateText({
        model: openrouter('google/gemini-2.5-flash-preview'),
        messages: this.conversationHistory,
        tools: this.toolSet,
        maxSteps: 10,
        onStepFinish: async (stepResult: StepResult<typeof this.toolSet>) => {
          this.log(`Step finished. Reason: ${stepResult.finishReason}`);
        },
      });
      this.log(`generateText finished. Reason: ${finishReason}`);

      // Log tool calls and results
      response.messages.forEach((msg, index) => {
        if (msg.role === 'assistant' && Array.isArray(msg.content)) {
          msg.content.forEach(part => {
            if (part.type === 'tool-call') {
              this.log(`[LLM Request ${index}]: Tool Call - ${part.toolName}`);
            }
          });
        } else if (msg.role === 'tool') {
          if (Array.isArray(msg.content)) {
            msg.content.forEach((toolResult: ToolResultPart) => {
              this.log(`[Tool Result ${index} for ${toolResult.toolName} received]`);
            });
          }
        }
      });

      this.conversationHistory.push(...response.messages);

      // Extract the A2A Task from the last tool result
      const toolMsg = response.messages
        .slice()
        .reverse()
        .find(msg => msg.role === 'tool' && Array.isArray(msg.content));

      if (toolMsg) {
        const toolResultPart = (toolMsg.content as ToolResultPart[]).find(
          part => part.type === 'tool-result'
        ) as ToolResultPart | undefined;
        if (toolResultPart?.result) {
          const task = toolResultPart.result as Task;
          // Clear history for terminal states
          if (['completed', 'failed', 'canceled'].includes(task.status.state)) {
            this.log(
              `Task finished with state ${task.status.state}. Clearing conversation history.`
            );
            this.conversationHistory = [];
          }
          return task;
        }
      }

      // Fallback to text-wrapped Task
      if (text) {
        return {
          id: this.userAddress!,
          status: {
            state: 'completed',
            message: { role: 'agent', parts: [{ type: 'text', text }] },
          },
        };
      }

      throw new Error('Agent processing failed: no tool result and no final text response.');
    } catch (error: unknown) {
      const errorMessage = error instanceof Error ? error.message : String(error);
      const msg = `Error calling Vercel AI SDK generateText: ${errorMessage}`;
      logError(msg);
      throw error;
    }
  }

  async executeAction(actionName: string, transactions: TransactionPlan[]): Promise<string> {
    // Stub executeAction for no-wallet mode
    this.log(`Stub executeAction called for ${actionName} with transactions:`, transactions);
    return `Prepared ${transactions.length} transaction(s) for ${actionName}. No on-chain execution in no-wallet mode.`;
  }

  public async fetchMarkets(): Promise<GetYieldMarketsResponse> {
    this.log('Fetching pendle markets via MCP...');

    const result = await this.mcpClient.callTool({
      name: 'getYieldMarkets',
      arguments: {},
    });
    this.log('GetYieldMarkets tool success.');
    return parseMcpToolResponsePayload(result, GetYieldMarketsResponseSchema);
  }
}<|MERGE_RESOLUTION|>--- conflicted
+++ resolved
@@ -1,17 +1,9 @@
-<<<<<<< HEAD
-import { z } from 'zod';
-import type { Address } from 'viem';
-import { type HandlerContext, handleSwapTokens } from './agentToolHandlers.js';
-import { parseMcpToolResponsePayload } from 'arbitrum-vibekit-core';
-import { type TransactionPlan, type GetTokensResponse } from 'ember-mcp-tool-server';
-=======
 import { createRequire } from 'module';
 
 import { Client } from '@modelcontextprotocol/sdk/client/index.js';
 import { StdioClientTransport } from '@modelcontextprotocol/sdk/client/stdio.js';
 import { createOpenRouter } from '@openrouter/ai-sdk-provider';
 import { type Task } from 'a2a-samples-js';
->>>>>>> 94ff00cf
 import {
   generateText,
   tool,
@@ -20,7 +12,7 @@
   type ToolResultPart,
   type StepResult,
 } from 'ai';
-import { parseMcpToolResponsePayload } from 'arbitrum-vibekit';
+import { parseMcpToolResponsePayload } from 'arbitrum-vibekit-core';
 import {
   GetPendleMarketsRequestSchema,
   GetYieldMarketsResponseSchema,
@@ -46,7 +38,10 @@
   listMarkets: Tool<z.ZodObject<Record<string, never>>, Awaited<Task>>;
   swapTokens: Tool<typeof SwapTokensSchema, Awaited<ReturnType<typeof handleSwapTokens>>>;
   getWalletBalances: Tool<z.ZodObject<Record<string, never>>, Awaited<Task>>;
-  getTokenMarketData: Tool<z.ZodObject<{ tokenSymbol: z.ZodString; chain: z.ZodOptional<z.ZodString>; }>, Awaited<Task>>;
+  getTokenMarketData: Tool<
+    z.ZodObject<{ tokenSymbol: z.ZodString; chain: z.ZodOptional<z.ZodString> }>,
+    Awaited<Task>
+  >;
 };
 
 const CHAIN_MAPPINGS = [
@@ -64,36 +59,44 @@
 ): { chainId: string; address: string } {
   if (chainName) {
     const normalizedChain = chainName.toLowerCase();
-    const chainMapping = CHAIN_MAPPINGS.find(mapping => 
-      mapping.names.includes(normalizedChain)
-    );
-    
+    const chainMapping = CHAIN_MAPPINGS.find(mapping => mapping.names.includes(normalizedChain));
+
     if (chainMapping) {
       const tokenOnChain = tokenList.find(t => t.chainId === chainMapping.id);
       if (tokenOnChain) {
         return tokenOnChain;
       } else {
-        const availableChains = tokenList.map(t => {
-          const mapping = CHAIN_MAPPINGS.find(m => m.id === t.chainId);
-          return mapping ? mapping.names[0] : t.chainId;
-        }).join(', ');
-        throw new Error(`Token ${tokenSymbol} not available on ${chainName}. Available on: ${availableChains}`);
+        const availableChains = tokenList
+          .map(t => {
+            const mapping = CHAIN_MAPPINGS.find(m => m.id === t.chainId);
+            return mapping ? mapping.names[0] : t.chainId;
+          })
+          .join(', ');
+        throw new Error(
+          `Token ${tokenSymbol} not available on ${chainName}. Available on: ${availableChains}`
+        );
       }
     } else {
-      throw new Error(`Chain ${chainName} not recognized. Supported chains: Ethereum, Arbitrum, Optimism, Polygon, Base`);
+      throw new Error(
+        `Chain ${chainName} not recognized. Supported chains: Ethereum, Arbitrum, Optimism, Polygon, Base`
+      );
     }
   } else if (tokenList.length > 1) {
     // If multiple tokens and no chain specified, throw error
-    const availableChains = tokenList.map(t => {
-      const mapping = CHAIN_MAPPINGS.find(m => m.id === t.chainId);
-      return mapping ? mapping.names[0] : t.chainId;
-    }).join(', ');
-    
-    throw new Error(`Multiple chains available for ${tokenSymbol}: ${availableChains}. Please specify a chain.`);
+    const availableChains = tokenList
+      .map(t => {
+        const mapping = CHAIN_MAPPINGS.find(m => m.id === t.chainId);
+        return mapping ? mapping.names[0] : t.chainId;
+      })
+      .join(', ');
+
+    throw new Error(
+      `Multiple chains available for ${tokenSymbol}: ${availableChains}. Please specify a chain.`
+    );
   }
 
   // Single token case - return it
-  return tokenList[0]!
+  return tokenList[0]!;
 }
 
 export class Agent {
@@ -258,10 +261,8 @@
       });
 
       const parsedResult = parseMcpToolResponsePayload(result, GetTokensResponseSchema);
-      
-      const tokensArray = Array.isArray(parsedResult) 
-        ? parsedResult 
-        : (parsedResult.tokens || []);
+
+      const tokensArray = Array.isArray(parsedResult) ? parsedResult : parsedResult.tokens || [];
 
       if (tokensArray.length > 0) {
         this.tokenMap = {};
@@ -338,8 +339,7 @@
         },
       }),
       swapTokens: tool({
-        description:
-          'Swap tokens or acquire Pendle PT/YT tokens.',
+        description: 'Swap tokens or acquire Pendle PT/YT tokens.',
         parameters: SwapTokensSchema,
         execute: async args => {
           this.log('Executing swap tokens tool with args:', args);
@@ -373,9 +373,9 @@
               name: 'getWalletBalances',
               arguments: { walletAddress: this.userAddress! },
             });
-            
+
             const parsedData = parseMcpToolResponsePayload(result, GetWalletBalancesResponseSchema);
-            
+
             // Create data artifacts for the wallet balances
             const dataArtifacts = parsedData.balances.map(balance => ({
               type: 'data' as const,
@@ -388,7 +388,12 @@
                 state: 'completed',
                 message: {
                   role: 'agent',
-                  parts: [{ type: 'text', text: `Found ${parsedData.balances.length} token balances for wallet ${this.userAddress}` }],
+                  parts: [
+                    {
+                      type: 'text',
+                      text: `Found ${parsedData.balances.length} token balances for wallet ${this.userAddress}`,
+                    },
+                  ],
                 },
               },
               artifacts: [{ name: 'wallet-balances', parts: dataArtifacts }],
@@ -415,7 +420,10 @@
         description: 'Get market data for a token by its symbol',
         parameters: z.object({
           tokenSymbol: z.string().describe('The token symbol (e.g., USDC, WETH, wstETH_PT)'),
-          chain: z.string().optional().describe('Optional chain name (e.g., Arbitrum, Ethereum, Base)'),
+          chain: z
+            .string()
+            .optional()
+            .describe('Optional chain name (e.g., Arbitrum, Ethereum, Base)'),
         }),
         execute: async args => {
           this.log('Executing getTokenMarketData tool with args:', args);
@@ -424,20 +432,22 @@
             const chainName = args.chain;
 
             // Find tokens case-insensitively
-            const tokens = Object.keys(this.tokenMap).find(key => 
-              key.toLowerCase() === tokenSymbol.toLowerCase()
+            const tokens = Object.keys(this.tokenMap).find(
+              key => key.toLowerCase() === tokenSymbol.toLowerCase()
             );
-            
+
             if (!tokens) {
               const availableTokens = Object.keys(this.tokenMap).slice(0, 10).join(', ');
-              throw new Error(`Token ${tokenSymbol} not found. Available tokens include: ${availableTokens}...`);
+              throw new Error(
+                `Token ${tokenSymbol} not found. Available tokens include: ${availableTokens}...`
+              );
             }
 
             const tokenList = this.tokenMap[tokens];
             if (!tokenList || tokenList.length === 0) {
               throw new Error(`No token data available for ${tokenSymbol}`);
             }
-            
+
             const selectedToken = selectTokenByChain(tokenSymbol, tokenList, chainName);
 
             const result = await this.mcpClient.callTool({
@@ -447,19 +457,21 @@
                 tokenChainId: selectedToken.chainId,
               },
             });
-            
+
             const parsedData = parseMcpToolResponsePayload(result, GetMarketDataResponseSchema);
-            
+
             // Create data artifacts for the market data
-            const dataArtifacts = [{
-              type: 'data' as const,
-              data: {
-                tokenSymbol: tokenSymbol,
-                tokenAddress: selectedToken.address,
-                chainId: selectedToken.chainId,
-                ...parsedData,
-              },
-            }];
+            const dataArtifacts = [
+              {
+                type: 'data' as const,
+                data: {
+                  tokenSymbol: tokenSymbol,
+                  tokenAddress: selectedToken.address,
+                  chainId: selectedToken.chainId,
+                  ...parsedData,
+                },
+              },
+            ];
 
             const task: Task = {
               id: this.userAddress!,
@@ -467,7 +479,12 @@
                 state: 'completed',
                 message: {
                   role: 'agent',
-                  parts: [{ type: 'text', text: `Market data retrieved for ${tokenSymbol} (${selectedToken.address}) on chain ${selectedToken.chainId}` }],
+                  parts: [
+                    {
+                      type: 'text',
+                      text: `Market data retrieved for ${tokenSymbol} (${selectedToken.address}) on chain ${selectedToken.chainId}`,
+                    },
+                  ],
                 },
               },
               artifacts: [{ name: 'token-market-data', parts: dataArtifacts }],
