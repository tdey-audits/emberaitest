--- conflicted
+++ resolved
@@ -645,11 +645,7 @@
     try {
       this.log('Calling generateText with Vercel AI SDK...');
       const { response, text, finishReason } = await generateText({
-<<<<<<< HEAD
-        model: openrouter('deepseek/deepseek-chat-v3-0324:free'),
-=======
         model: modelOverride ? selectedProvider!(modelOverride) : selectedProvider!(),
->>>>>>> d7704acf
         messages: this.conversationHistory,
         tools: this.toolSet,
         maxSteps: 10,
