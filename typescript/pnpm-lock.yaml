lockfileVersion: '9.0'

settings:
  autoInstallPeers: true
  excludeLinksFromLockfile: false
  injectWorkspacePackages: true

overrides:
  zod: ^3.24.3

importers:

  .:
    dependencies:
      '@google-a2a/types':
        specifier: github:google-a2a/A2A#path:types
        version: types@https://codeload.github.com/google-a2a/A2A/tar.gz/c2dbd58e677b68d143ad7b0dff1121f8681a076e#path:types
      ethers:
        specifier: ^5.7.2
        version: 5.8.0
      zod:
        specifier: ^3.24.3
        version: 3.25.61
    devDependencies:
      '@eslint/js':
        specifier: ^9.0.0
        version: 9.28.0
      '@types/chai':
        specifier: ^4.3.11
        version: 4.3.20
      '@types/mocha':
        specifier: ^10.0.6
        version: 10.0.10
      '@typescript-eslint/eslint-plugin':
        specifier: ^8.0.0
        version: 8.34.0(@typescript-eslint/parser@8.34.0(eslint@9.28.0)(typescript@5.8.3))(eslint@9.28.0)(typescript@5.8.3)
      '@typescript-eslint/parser':
        specifier: ^8.0.0
        version: 8.34.0(eslint@9.28.0)(typescript@5.8.3)
      chai:
        specifier: ^4.3.10
        version: 4.5.0
      dotenv:
        specifier: ^16.3.1
        version: 16.5.0
      eslint:
        specifier: ^9.0.0
        version: 9.28.0
      eslint-config-prettier:
        specifier: ^9.1.0
        version: 9.1.0(eslint@9.28.0)
      globals:
        specifier: ^16.1.0
        version: 16.2.0
      mocha:
        specifier: ^10.2.0
        version: 10.8.2
      mocha-suppress-logs:
        specifier: ^0.5.1
        version: 0.5.1
      prettier:
        specifier: ^3.5.3
        version: 3.5.3
      tsx:
        specifier: ^4.19.3
        version: 4.20.1
      typescript:
        specifier: ^5.8.3
        version: 5.8.3
      typescript-eslint:
        specifier: ^8.32.1
        version: 8.34.0(eslint@9.28.0)(typescript@5.8.3)

  examples/lending-agent-no-wallet:
    dependencies:
      '@google-a2a/types':
        specifier: github:google-a2a/A2A#path:types
        version: types@https://codeload.github.com/google-a2a/A2A/tar.gz/c2dbd58e677b68d143ad7b0dff1121f8681a076e#path:types
      '@modelcontextprotocol/sdk':
        specifier: ^1.5.0
        version: 1.12.1
      '@openrouter/ai-sdk-provider':
        specifier: ^0.4.5
        version: 0.4.6(zod@3.25.61)
      '@openzeppelin/contracts':
        specifier: ^5.3.0
        version: 5.3.0
<<<<<<< HEAD
      a2a-samples-js:
        specifier: workspace:*
        version: link:../../lib/a2a
=======
>>>>>>> 85a05a75
      ai:
        specifier: ^4.3.2
        version: 4.3.16(react@19.1.0)(zod@3.25.61)
      arbitrum-vibekit-core:
        specifier: workspace:*
        version: file:lib/arbitrum-vibekit-core(react@19.1.0)(zod@3.25.61)
      cors:
        specifier: ^2.8.5
        version: 2.8.5
      dotenv:
        specifier: ^16.3.1
        version: 16.5.0
      ember-mcp-tool-server:
        specifier: workspace:*
        version: link:../../lib/mcp-tools/emberai-mcp
      ember-schemas:
        specifier: workspace:*
        version: link:../../lib/ember-schemas
      express:
        specifier: ^4.21.2
        version: 4.21.2
      viem:
        specifier: ^2.26.3
        version: 2.31.0(typescript@5.8.3)(zod@3.25.61)
      zod:
        specifier: ^3.24.3
        version: 3.25.61
    devDependencies:
      '@types/chai':
        specifier: ^4.3.20
        version: 4.3.20
      '@types/cors':
        specifier: ^2.8.17
        version: 2.8.19
      '@types/express':
        specifier: ^5.0.0
        version: 5.0.3
      '@types/mocha':
        specifier: ^10.0.10
        version: 10.0.10
      '@types/node':
        specifier: ^20.10.0
        version: 20.19.0
      chai:
        specifier: ^4.5.0
        version: 4.5.0
      cpx:
        specifier: ^1.5.0
        version: 1.5.0
      mocha:
        specifier: ^10.8.2
        version: 10.8.2
      mocha-suppress-logs:
        specifier: ^0.3.1
        version: 0.3.1
      prettier:
        specifier: ^3.5.3
        version: 3.5.3
      test-utils:
        specifier: workspace:*
        version: file:lib/test-utils(typescript@5.8.3)(ws@8.18.2)
      tsx:
        specifier: ^4.6.2
        version: 4.20.1

  examples/liquidity-agent-no-wallet:
    dependencies:
      '@google-a2a/types':
        specifier: github:google-a2a/A2A#path:types
        version: types@https://codeload.github.com/google-a2a/A2A/tar.gz/c2dbd58e677b68d143ad7b0dff1121f8681a076e#path:types
      '@modelcontextprotocol/sdk':
        specifier: ^1.5.0
        version: 1.12.1
      '@openrouter/ai-sdk-provider':
        specifier: ^0.4.5
        version: 0.4.6(zod@3.25.61)
      '@openzeppelin/contracts':
        specifier: ^5.3.0
        version: 5.3.0
      ai:
        specifier: ^4.3.2
        version: 4.3.16(react@19.1.0)(zod@3.25.61)
      arbitrum-vibekit-core:
        specifier: workspace:*
        version: file:lib/arbitrum-vibekit-core(react@19.1.0)(zod@3.25.61)
      cors:
        specifier: ^2.8.5
        version: 2.8.5
      dotenv:
        specifier: ^16.3.1
        version: 16.5.0
      ember-mcp-tool-server:
        specifier: workspace:*
        version: link:../../lib/mcp-tools/emberai-mcp
      ember-schemas:
        specifier: workspace:*
        version: link:../../lib/ember-schemas
      express:
        specifier: ^4.21.2
        version: 4.21.2
      viem:
        specifier: ^2.26.3
        version: 2.31.0(typescript@5.8.3)(zod@3.25.61)
      zod:
        specifier: ^3.24.3
        version: 3.25.61
    devDependencies:
      '@types/chai':
        specifier: ^4.3.20
        version: 4.3.20
      '@types/cors':
        specifier: ^2.8.17
        version: 2.8.19
      '@types/express':
        specifier: ^5.0.0
        version: 5.0.3
      '@types/mocha':
        specifier: ^10.0.10
        version: 10.0.10
      '@types/node':
        specifier: ^20.10.0
        version: 20.19.0
      chai:
        specifier: ^4.5.0
        version: 4.5.0
      cpx:
        specifier: ^1.5.0
        version: 1.5.0
      mocha:
        specifier: ^10.8.2
        version: 10.8.2
      mocha-suppress-logs:
        specifier: ^0.3.1
        version: 0.3.1
      prettier:
        specifier: ^3.5.3
        version: 3.5.3
      test-utils:
        specifier: workspace:*
        version: link:../../lib/test-utils
      tsx:
        specifier: ^4.6.2
        version: 4.20.1

  examples/pendle-agent:
    dependencies:
      '@google-a2a/types':
        specifier: github:google-a2a/A2A#path:types
        version: types@https://codeload.github.com/google-a2a/A2A/tar.gz/c2dbd58e677b68d143ad7b0dff1121f8681a076e#path:types
      '@modelcontextprotocol/sdk':
        specifier: ^1.5.0
        version: 1.12.1
      '@openrouter/ai-sdk-provider':
        specifier: ^0.4.5
        version: 0.4.6(zod@3.25.61)
<<<<<<< HEAD
      a2a-samples-js:
        specifier: workspace:*
        version: file:lib/a2a(ws@8.18.2)(zod@3.25.61)
=======
      '@openzeppelin/contracts':
        specifier: ^5.3.0
        version: 5.3.0
>>>>>>> 85a05a75
      ai:
        specifier: ^4.3.2
        version: 4.3.16(react@19.1.0)(zod@3.25.61)
      arbitrum-vibekit-core:
        specifier: workspace:*
        version: file:lib/arbitrum-vibekit-core(react@19.1.0)(zod@3.25.61)
      cors:
        specifier: ^2.8.5
        version: 2.8.5
      dotenv:
        specifier: ^16.3.1
        version: 16.5.0
      ember-mcp-tool-server:
        specifier: workspace:*
        version: link:../../lib/mcp-tools/emberai-mcp
      ember-schemas:
        specifier: workspace:*
        version: link:../../lib/ember-schemas
      express:
        specifier: ^4.21.2
        version: 4.21.2
      viem:
        specifier: ^2.26.3
        version: 2.31.0(typescript@5.8.3)(zod@3.25.61)
      zod:
        specifier: ^3.24.3
        version: 3.25.61
    devDependencies:
      '@types/chai':
        specifier: ^4.3.20
        version: 4.3.20
      '@types/cors':
        specifier: ^2.8.17
        version: 2.8.19
      '@types/express':
        specifier: ^5.0.0
        version: 5.0.3
      '@types/mocha':
        specifier: ^10.0.10
        version: 10.0.10
      '@types/node':
        specifier: ^20.10.0
        version: 20.19.0
      chai:
        specifier: ^4.5.0
        version: 4.5.0
      cpx:
        specifier: ^1.5.0
        version: 1.5.0
      mocha:
        specifier: ^10.8.2
        version: 10.8.2
      mocha-suppress-logs:
        specifier: ^0.3.1
        version: 0.3.1
      prettier:
        specifier: ^3.5.3
        version: 3.5.3
      test-utils:
        specifier: workspace:*
        version: link:../../lib/test-utils
      tsx:
        specifier: ^4.6.2
        version: 4.20.1
      typescript:
        specifier: ^5.3.2
        version: 5.8.3

  examples/swapping-agent:
    dependencies:
      '@modelcontextprotocol/sdk':
        specifier: ^1.5.0
        version: 1.12.1
      '@openrouter/ai-sdk-provider':
        specifier: ^0.4.5
        version: 0.4.6(zod@3.25.61)
      '@openzeppelin/contracts':
        specifier: ^5.3.0
        version: 5.3.0
      ai:
        specifier: ^4.3.2
        version: 4.3.16(react@19.1.0)(zod@3.25.61)
      arbitrum-vibekit-core:
        specifier: workspace:*
        version: file:lib/arbitrum-vibekit-core(react@19.1.0)(zod@3.25.61)
      cors:
        specifier: ^2.8.5
        version: 2.8.5
      dotenv:
        specifier: ^16.3.1
        version: 16.5.0
      ember-mcp-tool-server:
        specifier: workspace:*
        version: link:../../lib/mcp-tools/emberai-mcp
      ember-schemas:
        specifier: workspace:*
        version: link:../../lib/ember-schemas
      express:
        specifier: ^4.21.2
        version: 4.21.2
      viem:
        specifier: ^2.26.3
        version: 2.31.0(typescript@5.8.3)(zod@3.25.61)
      zod:
        specifier: ^3.24.3
        version: 3.25.61
    devDependencies:
      '@types/cors':
        specifier: ^2.8.17
        version: 2.8.19
      '@types/express':
        specifier: ^5.0.0
        version: 5.0.3
      '@types/node':
        specifier: ^20.10.0
        version: 20.19.0
      cpx:
        specifier: ^1.5.0
        version: 1.5.0
      prettier:
        specifier: ^3.5.3
        version: 3.5.3
      tsx:
        specifier: ^4.6.2
        version: 4.20.1
      typescript:
        specifier: ^5.3.2
        version: 5.8.3

  examples/swapping-agent-no-wallet:
    dependencies:
      '@eslint/js':
        specifier: ^9.0.0
        version: 9.28.0
      '@google-a2a/types':
        specifier: github:google-a2a/A2A#path:types
        version: types@https://codeload.github.com/google-a2a/A2A/tar.gz/c2dbd58e677b68d143ad7b0dff1121f8681a076e#path:types
      '@modelcontextprotocol/sdk':
        specifier: ^1.0.4
        version: 1.12.1
      '@openrouter/ai-sdk-provider':
        specifier: ^0.4.5
        version: 0.4.6(zod@3.25.61)
      '@openzeppelin/contracts':
        specifier: ^5.3.0
        version: 5.3.0
      ai:
        specifier: ^4.3.2
        version: 4.3.16(react@19.1.0)(zod@3.25.61)
      arbitrum-vibekit-core:
        specifier: workspace:*
<<<<<<< HEAD
        version: file:lib/arbitrum-vibekit-core(react@19.1.0)(zod@3.25.61)
      cors:
        specifier: ^2.8.5
        version: 2.8.5
=======
        version: link:../../lib/arbitrum-vibekit-core
>>>>>>> 85a05a75
      dotenv:
        specifier: ^16.3.1
        version: 16.5.0
      ember-schemas:
        specifier: workspace:*
        version: link:../../lib/ember-schemas
      eslint:
        specifier: ^9.0.0
        version: 9.28.0
      ethers:
        specifier: ^5.7.2
        version: 5.8.0
      express:
        specifier: ^4.21.2
        version: 4.21.2
      fastify:
        specifier: ^5.1.0
        version: 5.4.0
      globals:
        specifier: ^16.1.0
        version: 16.2.0
      prettier:
        specifier: ^3.5.3
        version: 3.5.3
      tsx:
        specifier: ^4.19.3
        version: 4.20.1
      typescript:
        specifier: ^5.8.3
        version: 5.8.3
      typescript-eslint:
        specifier: ^8.32.1
        version: 8.34.0(eslint@9.28.0)(typescript@5.8.3)
      viem:
        specifier: ^2.19.8
        version: 2.31.0(typescript@5.8.3)(zod@3.25.61)
      ws:
        specifier: ^8.18.2
        version: 8.18.2
      zod:
        specifier: ^3.24.3
        version: 3.25.61
    devDependencies:
      '@types/cors':
        specifier: ^2.8.17
        version: 2.8.19
      '@types/express':
        specifier: ^5.0.0
        version: 5.0.3
      '@types/node':
        specifier: ^20.10.0
        version: 20.19.0
      cpx:
        specifier: ^1.5.0
        version: 1.5.0

  examples/trendmoon-agent:
    dependencies:
      '@modelcontextprotocol/sdk':
        specifier: ^1.5.0
        version: 1.12.1
      axios:
        specifier: ^1.9.0
        version: 1.9.0
      cors:
        specifier: ^2.8.5
        version: 2.8.5
      dotenv:
        specifier: ^16.3.1
        version: 16.5.0
      express:
        specifier: ^4.21.2
        version: 4.21.2
      node-fetch:
        specifier: ^3.3.2
        version: 3.3.2
      openai:
        specifier: ^4.28.0
        version: 4.104.0(ws@8.18.2)(zod@3.25.61)
      technicalindicators:
        specifier: ^3.1.0
        version: 3.1.0
      tsx:
        specifier: ^4.6.2
        version: 4.20.1
      zod:
        specifier: ^3.24.3
        version: 3.25.61
    devDependencies:
      '@types/cors':
        specifier: ^2.8.17
        version: 2.8.19
      '@types/express':
        specifier: ^4.17.21
        version: 4.17.23
      '@types/node':
        specifier: ^20.10.0
        version: 20.19.0
      typescript:
        specifier: ^5.3.3
        version: 5.8.3

  lib/arbitrum-vibekit-core:
    dependencies:
      '@ai-sdk/xai':
        specifier: ^1.2.16
        version: 1.2.16(zod@3.25.61)
      '@google-a2a/types':
        specifier: github:google-a2a/A2A#path:types
<<<<<<< HEAD
        version: types@https://codeload.github.com/google-a2a/A2A/tar.gz/b35485e02e796d15232dec01acfab93fc858c3ec#path:types
=======
        version: types@https://codeload.github.com/google-a2a/A2A/tar.gz/c2dbd58e677b68d143ad7b0dff1121f8681a076e#path:types
>>>>>>> 85a05a75
      '@hyperbolic/ai-sdk-provider':
        specifier: ^0.1.3
        version: 0.1.3(react@19.1.0)
      '@modelcontextprotocol/sdk':
        specifier: ^1.11.1
        version: 1.12.1
      '@openrouter/ai-sdk-provider':
        specifier: ^0.4.5
        version: 0.4.6(zod@3.25.61)
      ai:
        specifier: ^4.3.2
        version: 4.3.16(react@19.1.0)(zod@3.25.61)
      cors:
        specifier: ^2.8.5
        version: 2.8.5
      ember-mcp-tool-server:
        specifier: workspace:*
        version: link:../mcp-tools/emberai-mcp
      ember-schemas:
        specifier: workspace:*
        version: link:../ember-schemas
      escape-html:
        specifier: ^1.0.3
        version: 1.0.3
      express:
        specifier: ^5.1.0
        version: 5.1.0
      nanoid:
        specifier: ^5.0.7
        version: 5.1.5
      zod:
        specifier: ^3.24.3
        version: 3.25.61
    devDependencies:
      '@types/chai':
        specifier: ^5.2.1
        version: 5.2.2
      '@types/cors':
        specifier: ^2.8.17
        version: 2.8.19
      '@types/escape-html':
        specifier: ^1.0.4
        version: 1.0.4
      '@types/express':
        specifier: ^5.0.2
        version: 5.0.3
      '@types/mocha':
        specifier: ^10.0.10
        version: 10.0.10
      '@types/sinon':
        specifier: ^17.0.4
        version: 17.0.4
      '@vitest/ui':
        specifier: ^3.2.3
        version: 3.2.3(vitest@3.2.3)
      chai:
        specifier: ^5.2.0
        version: 5.2.0
      dotenv:
        specifier: ^16.3.1
        version: 16.5.0
      mocha:
        specifier: ^11.1.0
        version: 11.6.0
      sinon:
        specifier: ^20.0.0
        version: 20.0.0
      tsx:
        specifier: ^4.19.4
        version: 4.20.1
      typescript:
        specifier: ^5.8.3
        version: 5.8.3
      vitest:
        specifier: ^3.2.1
        version: 3.2.3(@types/node@22.15.31)(@vitest/ui@3.2.3)(tsx@4.20.1)(yaml@2.8.0)

  lib/ember-api:
    dependencies:
      '@modelcontextprotocol/sdk':
        specifier: ^1.11.1
        version: 1.12.1
      ember-schemas:
        specifier: workspace:*
        version: link:../ember-schemas
      zod:
        specifier: ^3.24.3
        version: 3.25.61
    devDependencies:
      '@types/node':
        specifier: ^22.15.19
        version: 22.15.31
      prettier:
        specifier: ^3.5.3
        version: 3.5.3
      typescript:
        specifier: ^5.4.2
        version: 5.8.3

  lib/ember-schemas:
    dependencies:
      zod:
        specifier: ^3.24.3
        version: 3.25.61
    devDependencies:
      '@types/node':
        specifier: ^22.15.19
        version: 22.15.31
      prettier:
        specifier: ^3.5.3
        version: 3.5.3
      typescript:
        specifier: ^5.4.2
        version: 5.8.3

  lib/mcp-tools/allora-mcp-server:
    dependencies:
      '@alloralabs/allora-sdk':
        specifier: ^0.1.1
        version: 0.1.1
      '@modelcontextprotocol/sdk':
        specifier: ^1.8.0
        version: 1.12.1
      '@types/express':
        specifier: ^5.0.1
        version: 5.0.3
      '@types/node':
        specifier: ^22.13.17
        version: 22.15.31
      dotenv:
        specifier: ^16.3.1
        version: 16.5.0
      express:
        specifier: ^5.1.0
        version: 5.1.0
      nodemon:
        specifier: ^3.1.9
        version: 3.1.10
      p-retry:
        specifier: ^6.2.1
        version: 6.2.1
      raw-body:
        specifier: ^3.0.0
        version: 3.0.0
      tee:
        specifier: ^0.2.0
        version: 0.2.0
      typescript:
        specifier: ^5.8.2
        version: 5.8.3
      zod:
        specifier: ^3.24.3
        version: 3.25.61
    devDependencies:
      tsx:
        specifier: ^4.19.4
        version: 4.20.1

  lib/mcp-tools/emberai-mcp:
    dependencies:
      '@grpc/grpc-js':
        specifier: ^1.13.2
        version: 1.13.4
      '@modelcontextprotocol/sdk':
        specifier: ^1.9.0
        version: 1.12.1
      ember-api:
        specifier: workspace:*
        version: link:../../ember-api
      ember-schemas:
        specifier: workspace:*
        version: link:../../ember-schemas
      zod:
        specifier: ^3.24.3
        version: 3.25.61
    devDependencies:
      '@types/chai':
        specifier: ^5.2.1
        version: 5.2.2
      '@types/mocha':
        specifier: ^10.0.10
        version: 10.0.10
      '@types/node':
        specifier: ^22.13.14
        version: 22.15.31
      chai:
        specifier: ^5.2.0
        version: 5.2.0
      chai-as-promised:
        specifier: ^8.0.1
        version: 8.0.1(chai@5.2.0)
      dotenv:
        specifier: ^16.3.1
        version: 16.5.0
      mocha:
        specifier: ^11.1.0
        version: 11.6.0
      tsx:
        specifier: ^4.19.3
        version: 4.20.1
      typescript:
        specifier: ^5.8.2
        version: 5.8.3

  lib/test-utils:
    dependencies:
      '@modelcontextprotocol/sdk':
        specifier: ^1.5.0
        version: 1.12.1
      '@openrouter/ai-sdk-provider':
        specifier: ^0.4.5
        version: 0.4.6(zod@3.25.61)
      '@openzeppelin/contracts':
        specifier: ^5.3.0
        version: 5.3.0
      ai:
        specifier: ^4.3.2
        version: 4.3.16(react@19.1.0)(zod@3.25.61)
      arbitrum-vibekit-core:
        specifier: workspace:*
<<<<<<< HEAD
        version: file:lib/a2a(ws@8.18.2)(zod@3.25.61)
      ember-api:
        specifier: workspace:*
        version: link:../ember-api
=======
        version: link:../arbitrum-vibekit-core
      cors:
        specifier: ^2.8.5
        version: 2.8.5
      dotenv:
        specifier: ^16.3.1
        version: 16.5.0
      ember-mcp-tool-server:
        specifier: workspace:*
        version: link:../mcp-tools/emberai-mcp
>>>>>>> 85a05a75
      ember-schemas:
        specifier: workspace:*
        version: link:../ember-schemas
      express:
        specifier: ^4.21.2
        version: 4.21.2
      viem:
        specifier: ^2.26.3
        version: 2.31.0(typescript@5.8.3)(zod@3.25.61)
      zod:
        specifier: ^3.24.3
        version: 3.25.61
    devDependencies:
      '@types/node':
        specifier: ^22.15.19
        version: 22.15.31
      prettier:
        specifier: ^3.5.3
        version: 3.5.3
      typescript:
        specifier: ^5.4.2
        version: 5.8.3

  templates/allora-price-prediction-agent:
    dependencies:
      '@alloralabs/mcp-server':
        specifier: workspace:*
        version: link:../../lib/mcp-tools/allora-mcp-server
      '@google-a2a/types':
        specifier: github:google-a2a/A2A#path:types
<<<<<<< HEAD
        version: types@https://codeload.github.com/google-a2a/A2A/tar.gz/b35485e02e796d15232dec01acfab93fc858c3ec#path:types
=======
        version: types@https://codeload.github.com/google-a2a/A2A/tar.gz/c2dbd58e677b68d143ad7b0dff1121f8681a076e#path:types
>>>>>>> 85a05a75
      '@modelcontextprotocol/sdk':
        specifier: ^1.5.0
        version: 1.12.1
      '@openrouter/ai-sdk-provider':
        specifier: ^0.4.5
        version: 0.4.6(zod@3.25.61)
      ai:
        specifier: ^4.3.2
        version: 4.3.16(react@19.1.0)(zod@3.25.61)
      arbitrum-vibekit-core:
        specifier: workspace:*
        version: file:lib/arbitrum-vibekit-core(react@19.1.0)(zod@3.25.61)
      cors:
        specifier: ^2.8.5
        version: 2.8.5
      dotenv:
        specifier: ^16.3.1
        version: 16.5.0
      express:
        specifier: ^4.21.2
        version: 4.21.2
      nanoid:
        specifier: ^5.0.7
        version: 5.1.5
      zod:
        specifier: ^3.24.3
        version: 3.25.61
    devDependencies:
      '@types/chai':
        specifier: ^4.3.20
        version: 4.3.20
      '@types/cors':
        specifier: ^2.8.17
        version: 2.8.19
      '@types/express':
        specifier: ^5.0.0
        version: 5.0.3
      '@types/mocha':
        specifier: ^10.0.10
        version: 10.0.10
      '@types/node':
        specifier: ^20.17.57
        version: 20.19.0
      '@types/sinon':
        specifier: ^17.0.4
        version: 17.0.4
      chai:
        specifier: ^4.5.0
        version: 4.5.0
      mocha:
        specifier: ^10.8.2
        version: 10.8.2
      mocha-suppress-logs:
        specifier: ^0.3.1
        version: 0.3.1
      prettier:
        specifier: ^3.5.3
        version: 3.5.3
      sinon:
        specifier: ^20.0.0
        version: 20.0.0
      tsx:
        specifier: ^4.6.2
        version: 4.20.1
      typescript:
        specifier: ^5.3.0
        version: 5.8.3

  templates/lending-agent:
    dependencies:
      '@google-a2a/types':
        specifier: github:google-a2a/A2A#path:types
<<<<<<< HEAD
        version: types@https://codeload.github.com/google-a2a/A2A/tar.gz/b35485e02e796d15232dec01acfab93fc858c3ec#path:types
=======
        version: types@https://codeload.github.com/google-a2a/A2A/tar.gz/c2dbd58e677b68d143ad7b0dff1121f8681a076e#path:types
>>>>>>> 85a05a75
      '@modelcontextprotocol/sdk':
        specifier: ^1.5.0
        version: 1.12.1
      '@openrouter/ai-sdk-provider':
        specifier: ^0.4.5
        version: 0.4.6(zod@3.25.61)
      '@openzeppelin/contracts':
        specifier: ^5.3.0
        version: 5.3.0
      ai:
        specifier: ^4.3.2
        version: 4.3.16(react@19.1.0)(zod@3.25.61)
      arbitrum-vibekit-core:
        specifier: workspace:*
        version: file:lib/arbitrum-vibekit-core(react@19.1.0)(zod@3.25.61)
      cors:
        specifier: ^2.8.5
        version: 2.8.5
      dotenv:
        specifier: ^16.3.1
        version: 16.5.0
      ember-mcp-tool-server:
        specifier: workspace:*
        version: link:../../lib/mcp-tools/emberai-mcp
      ember-schemas:
        specifier: workspace:*
        version: link:../../lib/ember-schemas
      express:
        specifier: ^4.21.2
        version: 4.21.2
      nanoid:
        specifier: ^5.0.7
        version: 5.1.5
      viem:
        specifier: ^2.26.3
        version: 2.31.0(typescript@5.8.3)(zod@3.25.61)
    devDependencies:
      '@types/cors':
        specifier: ^2.8.17
        version: 2.8.19
      '@types/express':
        specifier: ^5.0.0
        version: 5.0.3
      '@types/node':
        specifier: ^20.10.0
        version: 20.19.0
      cpx:
        specifier: ^1.5.0
        version: 1.5.0
      prettier:
        specifier: ^3.5.3
        version: 3.5.3
      tsx:
        specifier: ^4.6.2
        version: 4.20.1

  templates/quickstart-agent:
    dependencies:
      '@google-a2a/types':
        specifier: github:google-a2a/A2A#path:types
<<<<<<< HEAD
        version: types@https://codeload.github.com/google-a2a/A2A/tar.gz/b35485e02e796d15232dec01acfab93fc858c3ec#path:types
=======
        version: types@https://codeload.github.com/google-a2a/A2A/tar.gz/c2dbd58e677b68d143ad7b0dff1121f8681a076e#path:types
>>>>>>> 85a05a75
      '@modelcontextprotocol/sdk':
        specifier: ^1.5.0
        version: 1.12.1
      '@openrouter/ai-sdk-provider':
        specifier: ^0.4.5
        version: 0.4.6(zod@3.25.61)
      ai:
        specifier: ^4.3.2
        version: 4.3.16(react@19.1.0)(zod@3.25.61)
      arbitrum-vibekit-core:
        specifier: workspace:*
        version: file:lib/arbitrum-vibekit-core(react@19.1.0)(zod@3.25.61)
      cors:
        specifier: ^2.8.5
        version: 2.8.5
      dotenv:
        specifier: ^16.3.1
        version: 16.5.0
      express:
        specifier: ^4.21.2
        version: 4.21.2
      nanoid:
        specifier: ^5.0.7
        version: 5.1.5
      zod:
        specifier: ^3.24.3
        version: 3.25.61
    devDependencies:
      '@types/chai':
        specifier: ^5.2.1
        version: 5.2.2
      '@types/cors':
        specifier: ^2.8.17
        version: 2.8.19
      '@types/express':
        specifier: ^5.0.0
        version: 5.0.3
      '@types/mocha':
        specifier: ^10.0.10
        version: 10.0.10
      '@types/node':
        specifier: ^20.10.0
        version: 20.19.0
      '@types/sinon':
        specifier: ^17.0.4
        version: 17.0.4
      chai:
        specifier: ^5.2.0
        version: 5.2.0
      mocha:
        specifier: ^11.1.0
        version: 11.6.0
      mocha-suppress-logs:
        specifier: ^0.3.1
        version: 0.3.1
      prettier:
        specifier: ^3.5.3
        version: 3.5.3
      sinon:
        specifier: ^20.0.0
        version: 20.0.0
      tsx:
        specifier: ^4.6.2
        version: 4.20.1
      typescript:
        specifier: ^5.3.0
        version: 5.8.3

packages:

  '@adraffy/ens-normalize@1.11.0':
    resolution: {integrity: sha512-/3DDPKHqqIqxUULp8yP4zODUY1i+2xvVWsv8A79xGWdCAG+8sb0hRh0Rk2QyOJUnnbyPUAZYcpBuRe3nS2OIUg==}

  '@ai-sdk/openai-compatible@0.2.14':
    resolution: {integrity: sha512-icjObfMCHKSIbywijaoLdZ1nSnuRnWgMEMLgwoxPJgxsUHMx0aVORnsLUid4SPtdhHI3X2masrt6iaEQLvOSFw==}
    engines: {node: '>=18'}
    peerDependencies:
      zod: ^3.24.3

  '@ai-sdk/provider-utils@2.1.10':
    resolution: {integrity: sha512-4GZ8GHjOFxePFzkl3q42AU0DQOtTQ5w09vmaWUf/pKFXJPizlnzKSUkF0f+VkapIUfDugyMqPMT1ge8XQzVI7Q==}
    engines: {node: '>=18'}
    peerDependencies:
      zod: ^3.24.3
    peerDependenciesMeta:
      zod:
        optional: true

  '@ai-sdk/provider-utils@2.2.8':
    resolution: {integrity: sha512-fqhG+4sCVv8x7nFzYnFo19ryhAa3w096Kmc3hWxMQfW/TubPOmt3A6tYZhl4mUfQWWQMsuSkLrtjlWuXBVSGQA==}
    engines: {node: '>=18'}
    peerDependencies:
      zod: ^3.24.3

  '@ai-sdk/provider@1.0.9':
    resolution: {integrity: sha512-jie6ZJT2ZR0uVOVCDc9R2xCX5I/Dum/wEK28lx21PJx6ZnFAN9EzD2WsPhcDWfCgGx3OAZZ0GyM3CEobXpa9LA==}
    engines: {node: '>=18'}

  '@ai-sdk/provider@1.1.3':
    resolution: {integrity: sha512-qZMxYJ0qqX/RfnuIaab+zp8UAeJn/ygXXAffR5I4N0n1IrvA6qBsjc8hXLmBiMV2zoXlifkacF7sEFnYnjBcqg==}
    engines: {node: '>=18'}

  '@ai-sdk/react@1.2.12':
    resolution: {integrity: sha512-jK1IZZ22evPZoQW3vlkZ7wvjYGYF+tRBKXtrcolduIkQ/m/sOAVcVeVDUDvh1T91xCnWCdUGCPZg2avZ90mv3g==}
    engines: {node: '>=18'}
    peerDependencies:
      react: ^18 || ^19 || ^19.0.0-rc
      zod: ^3.24.3
    peerDependenciesMeta:
      zod:
        optional: true

  '@ai-sdk/ui-utils@1.2.11':
    resolution: {integrity: sha512-3zcwCc8ezzFlwp3ZD15wAPjf2Au4s3vAbKsXQVyhxODHcmu0iyPO2Eua6D/vicq/AUm/BAo60r97O6HU+EI0+w==}
    engines: {node: '>=18'}
    peerDependencies:
      zod: ^3.24.3

  '@ai-sdk/xai@1.2.16':
    resolution: {integrity: sha512-UOZT8td9PWwMi2dF9a0U44t/Oltmf6QmIJdSvrOcLG4mvpRc1UJn6YJaR0HtXs3YnW6SvY1zRdIDrW4GFpv4NA==}
    engines: {node: '>=18'}
    peerDependencies:
      zod: ^3.24.3

  '@alloralabs/allora-sdk@0.1.1':
    resolution: {integrity: sha512-43+Psr16UY+xh7MWn/lZyHTQiOkn0GlKtsfj9IynfCFW3jac8R3WoP6GaIqyErmeTIBq48rURZ7KFfSiRrmNTA==}
    engines: {node: '>=18'}

<<<<<<< HEAD
  '@anthropic-ai/sdk@0.24.3':
    resolution: {integrity: sha512-916wJXO6T6k8R6BAAcLhLPv/pnLGy7YSEBZXZ1XTFbLcTZE8oTy3oDW9WJf9KKZwMvVcePIfoTSvzXHRcGxkQQ==}

  '@anthropic-ai/vertex-sdk@0.4.3':
    resolution: {integrity: sha512-2Uef0C5P2Hx+T88RnUSRA3u4aZqmqnrRSOb2N64ozgKPiSUPTM5JlggAq2b32yWMj5d3MLYa6spJXKMmHXOcoA==}
=======
  '@bufbuild/protobuf@2.5.2':
    resolution: {integrity: sha512-foZ7qr0IsUBjzWIq+SuBLfdQCpJ1j8cTuNNT4owngTHoN5KsJb8L9t65fzz7SCeSWzescoOil/0ldqiL041ABg==}
>>>>>>> 85a05a75

  '@cspotcode/source-map-support@0.8.1':
    resolution: {integrity: sha512-IchNf6dN4tHoMFIn/7OE8LWZ19Y6q/67Bmf6vnGREv8RSbBVb9LPJxEcnwrcwX6ixSvaiGoomAUvu4YSxXrVgw==}
    engines: {node: '>=12'}

  '@esbuild/aix-ppc64@0.25.5':
    resolution: {integrity: sha512-9o3TMmpmftaCMepOdA5k/yDw8SfInyzWWTjYTFCX3kPSDJMROQTb8jg+h9Cnwnmm1vOzvxN7gIfB5V2ewpjtGA==}
    engines: {node: '>=18'}
    cpu: [ppc64]
    os: [aix]

  '@esbuild/android-arm64@0.25.5':
    resolution: {integrity: sha512-VGzGhj4lJO+TVGV1v8ntCZWJktV7SGCs3Pn1GRWI1SBFtRALoomm8k5E9Pmwg3HOAal2VDc2F9+PM/rEY6oIDg==}
    engines: {node: '>=18'}
    cpu: [arm64]
    os: [android]

  '@esbuild/android-arm@0.25.5':
    resolution: {integrity: sha512-AdJKSPeEHgi7/ZhuIPtcQKr5RQdo6OO2IL87JkianiMYMPbCtot9fxPbrMiBADOWWm3T2si9stAiVsGbTQFkbA==}
    engines: {node: '>=18'}
    cpu: [arm]
    os: [android]

  '@esbuild/android-x64@0.25.5':
    resolution: {integrity: sha512-D2GyJT1kjvO//drbRT3Hib9XPwQeWd9vZoBJn+bu/lVsOZ13cqNdDeqIF/xQ5/VmWvMduP6AmXvylO/PIc2isw==}
    engines: {node: '>=18'}
    cpu: [x64]
    os: [android]

  '@esbuild/darwin-arm64@0.25.5':
    resolution: {integrity: sha512-GtaBgammVvdF7aPIgH2jxMDdivezgFu6iKpmT+48+F8Hhg5J/sfnDieg0aeG/jfSvkYQU2/pceFPDKlqZzwnfQ==}
    engines: {node: '>=18'}
    cpu: [arm64]
    os: [darwin]

  '@esbuild/darwin-x64@0.25.5':
    resolution: {integrity: sha512-1iT4FVL0dJ76/q1wd7XDsXrSW+oLoquptvh4CLR4kITDtqi2e/xwXwdCVH8hVHU43wgJdsq7Gxuzcs6Iq/7bxQ==}
    engines: {node: '>=18'}
    cpu: [x64]
    os: [darwin]

  '@esbuild/freebsd-arm64@0.25.5':
    resolution: {integrity: sha512-nk4tGP3JThz4La38Uy/gzyXtpkPW8zSAmoUhK9xKKXdBCzKODMc2adkB2+8om9BDYugz+uGV7sLmpTYzvmz6Sw==}
    engines: {node: '>=18'}
    cpu: [arm64]
    os: [freebsd]

  '@esbuild/freebsd-x64@0.25.5':
    resolution: {integrity: sha512-PrikaNjiXdR2laW6OIjlbeuCPrPaAl0IwPIaRv+SMV8CiM8i2LqVUHFC1+8eORgWyY7yhQY+2U2fA55mBzReaw==}
    engines: {node: '>=18'}
    cpu: [x64]
    os: [freebsd]

  '@esbuild/linux-arm64@0.25.5':
    resolution: {integrity: sha512-Z9kfb1v6ZlGbWj8EJk9T6czVEjjq2ntSYLY2cw6pAZl4oKtfgQuS4HOq41M/BcoLPzrUbNd+R4BXFyH//nHxVg==}
    engines: {node: '>=18'}
    cpu: [arm64]
    os: [linux]

  '@esbuild/linux-arm@0.25.5':
    resolution: {integrity: sha512-cPzojwW2okgh7ZlRpcBEtsX7WBuqbLrNXqLU89GxWbNt6uIg78ET82qifUy3W6OVww6ZWobWub5oqZOVtwolfw==}
    engines: {node: '>=18'}
    cpu: [arm]
    os: [linux]

  '@esbuild/linux-ia32@0.25.5':
    resolution: {integrity: sha512-sQ7l00M8bSv36GLV95BVAdhJ2QsIbCuCjh/uYrWiMQSUuV+LpXwIqhgJDcvMTj+VsQmqAHL2yYaasENvJ7CDKA==}
    engines: {node: '>=18'}
    cpu: [ia32]
    os: [linux]

  '@esbuild/linux-loong64@0.25.5':
    resolution: {integrity: sha512-0ur7ae16hDUC4OL5iEnDb0tZHDxYmuQyhKhsPBV8f99f6Z9KQM02g33f93rNH5A30agMS46u2HP6qTdEt6Q1kg==}
    engines: {node: '>=18'}
    cpu: [loong64]
    os: [linux]

  '@esbuild/linux-mips64el@0.25.5':
    resolution: {integrity: sha512-kB/66P1OsHO5zLz0i6X0RxlQ+3cu0mkxS3TKFvkb5lin6uwZ/ttOkP3Z8lfR9mJOBk14ZwZ9182SIIWFGNmqmg==}
    engines: {node: '>=18'}
    cpu: [mips64el]
    os: [linux]

  '@esbuild/linux-ppc64@0.25.5':
    resolution: {integrity: sha512-UZCmJ7r9X2fe2D6jBmkLBMQetXPXIsZjQJCjgwpVDz+YMcS6oFR27alkgGv3Oqkv07bxdvw7fyB71/olceJhkQ==}
    engines: {node: '>=18'}
    cpu: [ppc64]
    os: [linux]

  '@esbuild/linux-riscv64@0.25.5':
    resolution: {integrity: sha512-kTxwu4mLyeOlsVIFPfQo+fQJAV9mh24xL+y+Bm6ej067sYANjyEw1dNHmvoqxJUCMnkBdKpvOn0Ahql6+4VyeA==}
    engines: {node: '>=18'}
    cpu: [riscv64]
    os: [linux]

  '@esbuild/linux-s390x@0.25.5':
    resolution: {integrity: sha512-K2dSKTKfmdh78uJ3NcWFiqyRrimfdinS5ErLSn3vluHNeHVnBAFWC8a4X5N+7FgVE1EjXS1QDZbpqZBjfrqMTQ==}
    engines: {node: '>=18'}
    cpu: [s390x]
    os: [linux]

  '@esbuild/linux-x64@0.25.5':
    resolution: {integrity: sha512-uhj8N2obKTE6pSZ+aMUbqq+1nXxNjZIIjCjGLfsWvVpy7gKCOL6rsY1MhRh9zLtUtAI7vpgLMK6DxjO8Qm9lJw==}
    engines: {node: '>=18'}
    cpu: [x64]
    os: [linux]

  '@esbuild/netbsd-arm64@0.25.5':
    resolution: {integrity: sha512-pwHtMP9viAy1oHPvgxtOv+OkduK5ugofNTVDilIzBLpoWAM16r7b/mxBvfpuQDpRQFMfuVr5aLcn4yveGvBZvw==}
    engines: {node: '>=18'}
    cpu: [arm64]
    os: [netbsd]

  '@esbuild/netbsd-x64@0.25.5':
    resolution: {integrity: sha512-WOb5fKrvVTRMfWFNCroYWWklbnXH0Q5rZppjq0vQIdlsQKuw6mdSihwSo4RV/YdQ5UCKKvBy7/0ZZYLBZKIbwQ==}
    engines: {node: '>=18'}
    cpu: [x64]
    os: [netbsd]

  '@esbuild/openbsd-arm64@0.25.5':
    resolution: {integrity: sha512-7A208+uQKgTxHd0G0uqZO8UjK2R0DDb4fDmERtARjSHWxqMTye4Erz4zZafx7Di9Cv+lNHYuncAkiGFySoD+Mw==}
    engines: {node: '>=18'}
    cpu: [arm64]
    os: [openbsd]

  '@esbuild/openbsd-x64@0.25.5':
    resolution: {integrity: sha512-G4hE405ErTWraiZ8UiSoesH8DaCsMm0Cay4fsFWOOUcz8b8rC6uCvnagr+gnioEjWn0wC+o1/TAHt+It+MpIMg==}
    engines: {node: '>=18'}
    cpu: [x64]
    os: [openbsd]

  '@esbuild/sunos-x64@0.25.5':
    resolution: {integrity: sha512-l+azKShMy7FxzY0Rj4RCt5VD/q8mG/e+mDivgspo+yL8zW7qEwctQ6YqKX34DTEleFAvCIUviCFX1SDZRSyMQA==}
    engines: {node: '>=18'}
    cpu: [x64]
    os: [sunos]

  '@esbuild/win32-arm64@0.25.5':
    resolution: {integrity: sha512-O2S7SNZzdcFG7eFKgvwUEZ2VG9D/sn/eIiz8XRZ1Q/DO5a3s76Xv0mdBzVM5j5R639lXQmPmSo0iRpHqUUrsxw==}
    engines: {node: '>=18'}
    cpu: [arm64]
    os: [win32]

  '@esbuild/win32-ia32@0.25.5':
    resolution: {integrity: sha512-onOJ02pqs9h1iMJ1PQphR+VZv8qBMQ77Klcsqv9CNW2w6yLqoURLcgERAIurY6QE63bbLuqgP9ATqajFLK5AMQ==}
    engines: {node: '>=18'}
    cpu: [ia32]
    os: [win32]

  '@esbuild/win32-x64@0.25.5':
    resolution: {integrity: sha512-TXv6YnJ8ZMVdX+SXWVBo/0p8LTcrUYngpWjvm91TMjjBQii7Oz11Lw5lbDV5Y0TzuhSJHwiH4hEtC1I42mMS0g==}
    engines: {node: '>=18'}
    cpu: [x64]
    os: [win32]

  '@eslint-community/eslint-utils@4.7.0':
    resolution: {integrity: sha512-dyybb3AcajC7uha6CvhdVRJqaKyn7w2YKqKyAN37NKYgZT36w+iRb0Dymmc5qEJ549c/S31cMMSFd75bteCpCw==}
    engines: {node: ^12.22.0 || ^14.17.0 || >=16.0.0}
    peerDependencies:
      eslint: ^6.0.0 || ^7.0.0 || >=8.0.0

  '@eslint-community/regexpp@4.12.1':
    resolution: {integrity: sha512-CCZCDJuduB9OUkFkY2IgppNZMi2lBQgD2qzwXkEia16cge2pijY/aXi96CJMquDMn3nJdlPV1A5KrJEXwfLNzQ==}
    engines: {node: ^12.0.0 || ^14.0.0 || >=16.0.0}

  '@eslint/config-array@0.20.0':
    resolution: {integrity: sha512-fxlS1kkIjx8+vy2SjuCB94q3htSNrufYTXubwiBFeaQHbH6Ipi43gFJq2zCMt6PHhImH3Xmr0NksKDvchWlpQQ==}
    engines: {node: ^18.18.0 || ^20.9.0 || >=21.1.0}

  '@eslint/config-helpers@0.2.2':
    resolution: {integrity: sha512-+GPzk8PlG0sPpzdU5ZvIRMPidzAnZDl/s9L+y13iodqvb8leL53bTannOrQ/Im7UkpsmFU5Ily5U60LWixnmLg==}
    engines: {node: ^18.18.0 || ^20.9.0 || >=21.1.0}

  '@eslint/core@0.14.0':
    resolution: {integrity: sha512-qIbV0/JZr7iSDjqAc60IqbLdsj9GDt16xQtWD+B78d/HAlvysGdZZ6rpJHGAc2T0FQx1X6thsSPdnoiGKdNtdg==}
    engines: {node: ^18.18.0 || ^20.9.0 || >=21.1.0}

  '@eslint/eslintrc@3.3.1':
    resolution: {integrity: sha512-gtF186CXhIl1p4pJNGZw8Yc6RlshoePRvE0X91oPGb3vZ8pM3qOS9W9NGPat9LziaBV7XrJWGylNQXkGcnM3IQ==}
    engines: {node: ^18.18.0 || ^20.9.0 || >=21.1.0}

  '@eslint/js@9.28.0':
    resolution: {integrity: sha512-fnqSjGWd/CoIp4EXIxWVK/sHA6DOHN4+8Ix2cX5ycOY7LG0UY8nHCU5pIp2eaE1Mc7Qd8kHspYNzYXT2ojPLzg==}
    engines: {node: ^18.18.0 || ^20.9.0 || >=21.1.0}

  '@eslint/object-schema@2.1.6':
    resolution: {integrity: sha512-RBMg5FRL0I0gs51M/guSAj5/e14VQ4tpZnQNWwuDT66P14I43ItmPfIZRhO9fUVIPOAQXU47atlywZ/czoqFPA==}
    engines: {node: ^18.18.0 || ^20.9.0 || >=21.1.0}

  '@eslint/plugin-kit@0.3.1':
    resolution: {integrity: sha512-0J+zgWxHN+xXONWIyPWKFMgVuJoZuGiIFu8yxk7RJjxkzpGmyja5wRFqZIVtjDVOQpV+Rw0iOAjYPE2eQyjr0w==}
    engines: {node: ^18.18.0 || ^20.9.0 || >=21.1.0}

  '@ethersproject/abi@5.8.0':
    resolution: {integrity: sha512-b9YS/43ObplgyV6SlyQsG53/vkSal0MNA1fskSC4mbnCMi8R+NkcH8K9FPYNESf6jUefBUniE4SOKms0E/KK1Q==}

  '@ethersproject/abstract-provider@5.8.0':
    resolution: {integrity: sha512-wC9SFcmh4UK0oKuLJQItoQdzS/qZ51EJegK6EmAWlh+OptpQ/npECOR3QqECd8iGHC0RJb4WKbVdSfif4ammrg==}

  '@ethersproject/abstract-signer@5.8.0':
    resolution: {integrity: sha512-N0XhZTswXcmIZQdYtUnd79VJzvEwXQw6PK0dTl9VoYrEBxxCPXqS0Eod7q5TNKRxe1/5WUMuR0u0nqTF/avdCA==}

  '@ethersproject/address@5.8.0':
    resolution: {integrity: sha512-GhH/abcC46LJwshoN+uBNoKVFPxUuZm6dA257z0vZkKmU1+t8xTn8oK7B9qrj8W2rFRMch4gbJl6PmVxjxBEBA==}

  '@ethersproject/base64@5.8.0':
    resolution: {integrity: sha512-lN0oIwfkYj9LbPx4xEkie6rAMJtySbpOAFXSDVQaBnAzYfB4X2Qr+FXJGxMoc3Bxp2Sm8OwvzMrywxyw0gLjIQ==}

  '@ethersproject/basex@5.8.0':
    resolution: {integrity: sha512-PIgTszMlDRmNwW9nhS6iqtVfdTAKosA7llYXNmGPw4YAI1PUyMv28988wAb41/gHF/WqGdoLv0erHaRcHRKW2Q==}

  '@ethersproject/bignumber@5.8.0':
    resolution: {integrity: sha512-ZyaT24bHaSeJon2tGPKIiHszWjD/54Sz8t57Toch475lCLljC6MgPmxk7Gtzz+ddNN5LuHea9qhAe0x3D+uYPA==}

  '@ethersproject/bytes@5.8.0':
    resolution: {integrity: sha512-vTkeohgJVCPVHu5c25XWaWQOZ4v+DkGoC42/TS2ond+PARCxTJvgTFUNDZovyQ/uAQ4EcpqqowKydcdmRKjg7A==}

  '@ethersproject/constants@5.8.0':
    resolution: {integrity: sha512-wigX4lrf5Vu+axVTIvNsuL6YrV4O5AXl5ubcURKMEME5TnWBouUh0CDTWxZ2GpnRn1kcCgE7l8O5+VbV9QTTcg==}

  '@ethersproject/contracts@5.8.0':
    resolution: {integrity: sha512-0eFjGz9GtuAi6MZwhb4uvUM216F38xiuR0yYCjKJpNfSEy4HUM8hvqqBj9Jmm0IUz8l0xKEhWwLIhPgxNY0yvQ==}

  '@ethersproject/hash@5.8.0':
    resolution: {integrity: sha512-ac/lBcTbEWW/VGJij0CNSw/wPcw9bSRgCB0AIBz8CvED/jfvDoV9hsIIiWfvWmFEi8RcXtlNwp2jv6ozWOsooA==}

  '@ethersproject/hdnode@5.8.0':
    resolution: {integrity: sha512-4bK1VF6E83/3/Im0ERnnUeWOY3P1BZml4ZD3wcH8Ys0/d1h1xaFt6Zc+Dh9zXf9TapGro0T4wvO71UTCp3/uoA==}

  '@ethersproject/json-wallets@5.8.0':
    resolution: {integrity: sha512-HxblNck8FVUtNxS3VTEYJAcwiKYsBIF77W15HufqlBF9gGfhmYOJtYZp8fSDZtn9y5EaXTE87zDwzxRoTFk11w==}

  '@ethersproject/keccak256@5.8.0':
    resolution: {integrity: sha512-A1pkKLZSz8pDaQ1ftutZoaN46I6+jvuqugx5KYNeQOPqq+JZ0Txm7dlWesCHB5cndJSu5vP2VKptKf7cksERng==}

  '@ethersproject/logger@5.8.0':
    resolution: {integrity: sha512-Qe6knGmY+zPPWTC+wQrpitodgBfH7XoceCGL5bJVejmH+yCS3R8jJm8iiWuvWbG76RUmyEG53oqv6GMVWqunjA==}

  '@ethersproject/networks@5.8.0':
    resolution: {integrity: sha512-egPJh3aPVAzbHwq8DD7Po53J4OUSsA1MjQp8Vf/OZPav5rlmWUaFLiq8cvQiGK0Z5K6LYzm29+VA/p4RL1FzNg==}

  '@ethersproject/pbkdf2@5.8.0':
    resolution: {integrity: sha512-wuHiv97BrzCmfEaPbUFpMjlVg/IDkZThp9Ri88BpjRleg4iePJaj2SW8AIyE8cXn5V1tuAaMj6lzvsGJkGWskg==}

  '@ethersproject/properties@5.8.0':
    resolution: {integrity: sha512-PYuiEoQ+FMaZZNGrStmN7+lWjlsoufGIHdww7454FIaGdbe/p5rnaCXTr5MtBYl3NkeoVhHZuyzChPeGeKIpQw==}

  '@ethersproject/providers@5.8.0':
    resolution: {integrity: sha512-3Il3oTzEx3o6kzcg9ZzbE+oCZYyY+3Zh83sKkn4s1DZfTUjIegHnN2Cm0kbn9YFy45FDVcuCLLONhU7ny0SsCw==}

  '@ethersproject/random@5.8.0':
    resolution: {integrity: sha512-E4I5TDl7SVqyg4/kkA/qTfuLWAQGXmSOgYyO01So8hLfwgKvYK5snIlzxJMk72IFdG/7oh8yuSqY2KX7MMwg+A==}

  '@ethersproject/rlp@5.8.0':
    resolution: {integrity: sha512-LqZgAznqDbiEunaUvykH2JAoXTT9NV0Atqk8rQN9nx9SEgThA/WMx5DnW8a9FOufo//6FZOCHZ+XiClzgbqV9Q==}

  '@ethersproject/sha2@5.8.0':
    resolution: {integrity: sha512-dDOUrXr9wF/YFltgTBYS0tKslPEKr6AekjqDW2dbn1L1xmjGR+9GiKu4ajxovnrDbwxAKdHjW8jNcwfz8PAz4A==}

  '@ethersproject/signing-key@5.8.0':
    resolution: {integrity: sha512-LrPW2ZxoigFi6U6aVkFN/fa9Yx/+4AtIUe4/HACTvKJdhm0eeb107EVCIQcrLZkxaSIgc/eCrX8Q1GtbH+9n3w==}

  '@ethersproject/solidity@5.8.0':
    resolution: {integrity: sha512-4CxFeCgmIWamOHwYN9d+QWGxye9qQLilpgTU0XhYs1OahkclF+ewO+3V1U0mvpiuQxm5EHHmv8f7ClVII8EHsA==}

  '@ethersproject/strings@5.8.0':
    resolution: {integrity: sha512-qWEAk0MAvl0LszjdfnZ2uC8xbR2wdv4cDabyHiBh3Cldq/T8dPH3V4BbBsAYJUeonwD+8afVXld274Ls+Y1xXg==}

  '@ethersproject/transactions@5.8.0':
    resolution: {integrity: sha512-UglxSDjByHG0TuU17bDfCemZ3AnKO2vYrL5/2n2oXvKzvb7Cz+W9gOWXKARjp2URVwcWlQlPOEQyAviKwT4AHg==}

  '@ethersproject/units@5.8.0':
    resolution: {integrity: sha512-lxq0CAnc5kMGIiWW4Mr041VT8IhNM+Pn5T3haO74XZWFulk7wH1Gv64HqE96hT4a7iiNMdOCFEBgaxWuk8ETKQ==}

  '@ethersproject/wallet@5.8.0':
    resolution: {integrity: sha512-G+jnzmgg6UxurVKRKvw27h0kvG75YKXZKdlLYmAHeF32TGUzHkOFd7Zn6QHOTYRFWnfjtSSFjBowKo7vfrXzPA==}

  '@ethersproject/web@5.8.0':
    resolution: {integrity: sha512-j7+Ksi/9KfGviws6Qtf9Q7KCqRhpwrYKQPs+JBA/rKVFF/yaWLHJEH3zfVP2plVu+eys0d2DlFmhoQJayFewcw==}

  '@ethersproject/wordlists@5.8.0':
    resolution: {integrity: sha512-2df9bbXicZws2Sb5S6ET493uJ0Z84Fjr3pC4tu/qlnZERibZCeUVuqdtt+7Tv9xxhUxHoIekIA7avrKUWHrezg==}

  '@fastify/ajv-compiler@4.0.2':
    resolution: {integrity: sha512-Rkiu/8wIjpsf46Rr+Fitd3HRP+VsxUFDDeag0hs9L0ksfnwx2g7SPQQTFL0E8Qv+rfXzQOxBJnjUB9ITUDjfWQ==}

  '@fastify/error@4.2.0':
    resolution: {integrity: sha512-RSo3sVDXfHskiBZKBPRgnQTtIqpi/7zhJOEmAxCiBcM7d0uwdGdxLlsCaLzGs8v8NnxIRlfG0N51p5yFaOentQ==}

  '@fastify/fast-json-stringify-compiler@5.0.3':
    resolution: {integrity: sha512-uik7yYHkLr6fxd8hJSZ8c+xF4WafPK+XzneQDPU+D10r5X19GW8lJcom2YijX2+qtFF1ENJlHXKFM9ouXNJYgQ==}

  '@fastify/forwarded@3.0.0':
    resolution: {integrity: sha512-kJExsp4JCms7ipzg7SJ3y8DwmePaELHxKYtg+tZow+k0znUTf3cb+npgyqm8+ATZOdmfgfydIebPDWM172wfyA==}

  '@fastify/merge-json-schemas@0.2.1':
    resolution: {integrity: sha512-OA3KGBCy6KtIvLf8DINC5880o5iBlDX4SxzLQS8HorJAbqluzLRn80UXU0bxZn7UOFhFgpRJDasfwn9nG4FG4A==}

  '@fastify/proxy-addr@5.0.0':
    resolution: {integrity: sha512-37qVVA1qZ5sgH7KpHkkC4z9SK6StIsIcOmpjvMPXNb3vx2GQxhZocogVYbr2PbbeLCQxYIPDok307xEvRZOzGA==}

  '@grpc/grpc-js@1.13.4':
    resolution: {integrity: sha512-GsFaMXCkMqkKIvwCQjCrwH+GHbPKBjhwo/8ZuUkWHqbI73Kky9I+pQltrlT0+MWpedCoosda53lgjYfyEPgxBg==}
    engines: {node: '>=12.10.0'}

  '@grpc/proto-loader@0.7.15':
    resolution: {integrity: sha512-tMXdRCfYVixjuFK+Hk0Q1s38gV9zDiDJfWL3h1rv4Qc39oILCu1TRTDt7+fGUI8K4G1Fj125Hx/ru3azECWTyQ==}
    engines: {node: '>=6'}
    hasBin: true

  '@humanfs/core@0.19.1':
    resolution: {integrity: sha512-5DyQ4+1JEUzejeK1JGICcideyfUbGixgS9jNgex5nqkW+cY7WZhxBigmieN5Qnw9ZosSNVC9KQKyb+GUaGyKUA==}
    engines: {node: '>=18.18.0'}

  '@humanfs/node@0.16.6':
    resolution: {integrity: sha512-YuI2ZHQL78Q5HbhDiBA1X4LmYdXCKCMQIfw0pw7piHJwyREFebJUvrQN4cMssyES6x+vfUbx1CIpaQUKYdQZOw==}
    engines: {node: '>=18.18.0'}

  '@humanwhocodes/module-importer@1.0.1':
    resolution: {integrity: sha512-bxveV4V8v5Yb4ncFTT3rPSgZBOpCkjfK0y4oVVVJwIuDVBRMDXrPyXRL988i5ap9m9bnyEEjWfm5WkBmtffLfA==}
    engines: {node: '>=12.22'}

  '@humanwhocodes/retry@0.3.1':
    resolution: {integrity: sha512-JBxkERygn7Bv/GbN5Rv8Ul6LVknS+5Bp6RgDC/O8gEBU/yeH5Ui5C/OlWrTb6qct7LjjfT6Re2NxB0ln0yYybA==}
    engines: {node: '>=18.18'}

  '@humanwhocodes/retry@0.4.3':
    resolution: {integrity: sha512-bV0Tgo9K4hfPCek+aMAn81RppFKv2ySDQeMoSZuvTASywNTnVJCArCZE2FWqpvIatKu7VMRLWlR1EazvVhDyhQ==}
    engines: {node: '>=18.18'}

  '@hyperbolic/ai-sdk-provider@0.1.3':
    resolution: {integrity: sha512-BD6am54wAznDdutWTO+Yq3swStHituTcHaAhVI4UV3n4pzq2/pJOiGmhxOX2n0te6da04Xlaq5gjV5KuB+qkJw==}

  '@isaacs/cliui@8.0.2':
    resolution: {integrity: sha512-O8jcjabXaleOG9DQ0+ARXWZBTfnP4WNAqzuiJK7ll44AmxGKv/J2M4TPjxjY3znBCfvBXFzucm1twdyFybFqEA==}
    engines: {node: '>=12'}

  '@jridgewell/resolve-uri@3.1.2':
    resolution: {integrity: sha512-bRISgCIjP20/tbWSPWMEi54QVPRZExkuD9lJL+UIxUKtwVJA8wW1Trb1jMs1RFXo1CBTNZ/5hpC9QvmKWdopKw==}
    engines: {node: '>=6.0.0'}

  '@jridgewell/sourcemap-codec@1.5.0':
    resolution: {integrity: sha512-gv3ZRaISU3fjPAgNsriBRqGWQL6quFx04YMPW/zD8XMLsU32mhCCbfbO6KZFLjvYpCZ8zyDEgqsgf+PwPaM7GQ==}

  '@jridgewell/trace-mapping@0.3.9':
    resolution: {integrity: sha512-3Belt6tdc8bPgAtbcmdtNJlirVoTmEb5e2gC94PnkwEW9jI6CAHUeoG85tjWP5WquqfavoMtMwiG4P926ZKKuQ==}

  '@js-sdsl/ordered-map@4.4.2':
    resolution: {integrity: sha512-iUKgm52T8HOE/makSxjqoWhe95ZJA1/G1sYsGev2JDKUSS14KAgg1LHb+Ba+IPow0xflbnSkOsZcO08C7w1gYw==}

  '@modelcontextprotocol/sdk@1.12.1':
    resolution: {integrity: sha512-KG1CZhZfWg+u8pxeM/mByJDScJSrjjxLc8fwQqbsS8xCjBmQfMNEBTotYdNanKekepnfRI85GtgQlctLFpcYPw==}
    engines: {node: '>=18'}

  '@noble/ciphers@1.3.0':
    resolution: {integrity: sha512-2I0gnIVPtfnMw9ee9h1dJG7tp81+8Ob3OJb3Mv37rx5L40/b0i7djjCVvGOVqc9AEIQyvyu1i6ypKdFw8R8gQw==}
    engines: {node: ^14.21.3 || >=16}

  '@noble/curves@1.9.1':
    resolution: {integrity: sha512-k11yZxZg+t+gWvBbIswW0yoJlu8cHOC7dhunwOzoWH/mXGBiYyR4YY6hAEK/3EUs4UpB8la1RfdRpeGsFHkWsA==}
    engines: {node: ^14.21.3 || >=16}

  '@noble/hashes@1.8.0':
    resolution: {integrity: sha512-jCs9ldd7NwzpgXDIf6P3+NrHh9/sD6CQdxHyjQI+h/6rDNo88ypBxxz45UDuZHz9r3tNz7N/VInSVoVdtXEI4A==}
    engines: {node: ^14.21.3 || >=16}

  '@nodelib/fs.scandir@2.1.5':
    resolution: {integrity: sha512-vq24Bq3ym5HEQm2NKCr3yXDwjc7vTsEThRDnkp2DK9p1uqLR+DHurm/NOTo0KG7HYHU7eppKZj3MyqYuMBf62g==}
    engines: {node: '>= 8'}

  '@nodelib/fs.stat@2.0.5':
    resolution: {integrity: sha512-RkhPPp2zrqDAQA/2jNhnztcPAlv64XdhIp7a7454A5ovI7Bukxgt7MX7udwAu3zg1DcpPU0rz3VV1SeaqvY4+A==}
    engines: {node: '>= 8'}

  '@nodelib/fs.walk@1.2.8':
    resolution: {integrity: sha512-oGB+UxlgWcgQkgwo8GcEGwemoTFt3FIO9ababBmaGwXIoBKZ+GTy0pP185beGg7Llih/NSHSV2XAs1lnznocSg==}
    engines: {node: '>= 8'}

  '@openrouter/ai-sdk-provider@0.4.6':
    resolution: {integrity: sha512-oUa8xtssyUhiKEU/aW662lsZ0HUvIUTRk8vVIF3Ha3KI/DnqX54zmVIuzYnaDpermqhy18CHqblAY4dDt1JW3g==}
    engines: {node: '>=18'}
    peerDependencies:
      zod: ^3.24.3

  '@opentelemetry/api@1.9.0':
    resolution: {integrity: sha512-3giAOQvZiH5F9bMlMiv8+GSPMeqg0dbaeo58/0SlA9sxSqZhnUtxzX9/2FzyhS9sWQf5S0GJE0AKBrFqjpeYcg==}
    engines: {node: '>=8.0.0'}

  '@openzeppelin/contracts@5.3.0':
    resolution: {integrity: sha512-zj/KGoW7zxWUE8qOI++rUM18v+VeLTTzKs/DJFkSzHpQFPD/jKKF0TrMxBfGLl3kpdELCNccvB3zmofSzm4nlA==}

  '@pkgjs/parseargs@0.11.0':
    resolution: {integrity: sha512-+1VkjdD0QBLPodGrJUeqarH8VAIvQODIbwh9XpP5Syisf7YoQgsJKPNFoqqLQlu+VQ/tVSshMR6loPMn8U+dPg==}
    engines: {node: '>=14'}

  '@polka/url@1.0.0-next.29':
    resolution: {integrity: sha512-wwQAWhWSuHaag8c4q/KN/vCoeOJYshAIvMQwD4GpSb3OiZklFfvAgmj0VCBBImRpuF/aFgIRzllXlVX93Jevww==}

  '@protobufjs/aspromise@1.1.2':
    resolution: {integrity: sha512-j+gKExEuLmKwvz3OgROXtrJ2UG2x8Ch2YZUxahh+s1F2HZ+wAceUNLkvy6zKCPVRkU++ZWQrdxsUeQXmcg4uoQ==}

  '@protobufjs/base64@1.1.2':
    resolution: {integrity: sha512-AZkcAA5vnN/v4PDqKyMR5lx7hZttPDgClv83E//FMNhR2TMcLUhfRUBHCmSl0oi9zMgDDqRUJkSxO3wm85+XLg==}

  '@protobufjs/codegen@2.0.4':
    resolution: {integrity: sha512-YyFaikqM5sH0ziFZCN3xDC7zeGaB/d0IUb9CATugHWbd1FRFwWwt4ld4OYMPWu5a3Xe01mGAULCdqhMlPl29Jg==}

  '@protobufjs/eventemitter@1.1.0':
    resolution: {integrity: sha512-j9ednRT81vYJ9OfVuXG6ERSTdEL1xVsNgqpkxMsbIabzSo3goCjDIveeGv5d03om39ML71RdmrGNjG5SReBP/Q==}

  '@protobufjs/fetch@1.1.0':
    resolution: {integrity: sha512-lljVXpqXebpsijW71PZaCYeIcE5on1w5DlQy5WH6GLbFryLUrBD4932W/E2BSpfRJWseIL4v/KPgBFxDOIdKpQ==}

  '@protobufjs/float@1.0.2':
    resolution: {integrity: sha512-Ddb+kVXlXst9d+R9PfTIxh1EdNkgoRe5tOX6t01f1lYWOvJnSPDBlG241QLzcyPdoNTsblLUdujGSE4RzrTZGQ==}

  '@protobufjs/inquire@1.1.0':
    resolution: {integrity: sha512-kdSefcPdruJiFMVSbn801t4vFK7KB/5gd2fYvrxhuJYg8ILrmn9SKSX2tZdV6V+ksulWqS7aXjBcRXl3wHoD9Q==}

  '@protobufjs/path@1.1.2':
    resolution: {integrity: sha512-6JOcJ5Tm08dOHAbdR3GrvP+yUUfkjG5ePsHYczMFLq3ZmMkAD98cDgcT2iA1lJ9NVwFd4tH/iSSoe44YWkltEA==}

  '@protobufjs/pool@1.1.0':
    resolution: {integrity: sha512-0kELaGSIDBKvcgS4zkjz1PeddatrjYcmMWOlAuAPwAeccUrPHdUqo/J6LiymHHEiJT5NrF1UVwxY14f+fy4WQw==}

  '@protobufjs/utf8@1.1.0':
    resolution: {integrity: sha512-Vvn3zZrhQZkkBE8LSuW3em98c0FwgO4nxzv6OdSxPKJIEKY2bGbHn+mhGIPerzI4twdxaP8/0+06HBpwf345Lw==}

  '@rollup/rollup-android-arm-eabi@4.43.0':
    resolution: {integrity: sha512-Krjy9awJl6rKbruhQDgivNbD1WuLb8xAclM4IR4cN5pHGAs2oIMMQJEiC3IC/9TZJ+QZkmZhlMO/6MBGxPidpw==}
    cpu: [arm]
    os: [android]

  '@rollup/rollup-android-arm64@4.43.0':
    resolution: {integrity: sha512-ss4YJwRt5I63454Rpj+mXCXicakdFmKnUNxr1dLK+5rv5FJgAxnN7s31a5VchRYxCFWdmnDWKd0wbAdTr0J5EA==}
    cpu: [arm64]
    os: [android]

  '@rollup/rollup-darwin-arm64@4.43.0':
    resolution: {integrity: sha512-eKoL8ykZ7zz8MjgBenEF2OoTNFAPFz1/lyJ5UmmFSz5jW+7XbH1+MAgCVHy72aG59rbuQLcJeiMrP8qP5d/N0A==}
    cpu: [arm64]
    os: [darwin]

  '@rollup/rollup-darwin-x64@4.43.0':
    resolution: {integrity: sha512-SYwXJgaBYW33Wi/q4ubN+ldWC4DzQY62S4Ll2dgfr/dbPoF50dlQwEaEHSKrQdSjC6oIe1WgzosoaNoHCdNuMg==}
    cpu: [x64]
    os: [darwin]

  '@rollup/rollup-freebsd-arm64@4.43.0':
    resolution: {integrity: sha512-SV+U5sSo0yujrjzBF7/YidieK2iF6E7MdF6EbYxNz94lA+R0wKl3SiixGyG/9Klab6uNBIqsN7j4Y/Fya7wAjQ==}
    cpu: [arm64]
    os: [freebsd]

  '@rollup/rollup-freebsd-x64@4.43.0':
    resolution: {integrity: sha512-J7uCsiV13L/VOeHJBo5SjasKiGxJ0g+nQTrBkAsmQBIdil3KhPnSE9GnRon4ejX1XDdsmK/l30IYLiAaQEO0Cg==}
    cpu: [x64]
    os: [freebsd]

  '@rollup/rollup-linux-arm-gnueabihf@4.43.0':
    resolution: {integrity: sha512-gTJ/JnnjCMc15uwB10TTATBEhK9meBIY+gXP4s0sHD1zHOaIh4Dmy1X9wup18IiY9tTNk5gJc4yx9ctj/fjrIw==}
    cpu: [arm]
    os: [linux]

  '@rollup/rollup-linux-arm-musleabihf@4.43.0':
    resolution: {integrity: sha512-ZJ3gZynL1LDSIvRfz0qXtTNs56n5DI2Mq+WACWZ7yGHFUEirHBRt7fyIk0NsCKhmRhn7WAcjgSkSVVxKlPNFFw==}
    cpu: [arm]
    os: [linux]

  '@rollup/rollup-linux-arm64-gnu@4.43.0':
    resolution: {integrity: sha512-8FnkipasmOOSSlfucGYEu58U8cxEdhziKjPD2FIa0ONVMxvl/hmONtX/7y4vGjdUhjcTHlKlDhw3H9t98fPvyA==}
    cpu: [arm64]
    os: [linux]

  '@rollup/rollup-linux-arm64-musl@4.43.0':
    resolution: {integrity: sha512-KPPyAdlcIZ6S9C3S2cndXDkV0Bb1OSMsX0Eelr2Bay4EsF9yi9u9uzc9RniK3mcUGCLhWY9oLr6er80P5DE6XA==}
    cpu: [arm64]
    os: [linux]

  '@rollup/rollup-linux-loongarch64-gnu@4.43.0':
    resolution: {integrity: sha512-HPGDIH0/ZzAZjvtlXj6g+KDQ9ZMHfSP553za7o2Odegb/BEfwJcR0Sw0RLNpQ9nC6Gy8s+3mSS9xjZ0n3rhcYg==}
    cpu: [loong64]
    os: [linux]

  '@rollup/rollup-linux-powerpc64le-gnu@4.43.0':
    resolution: {integrity: sha512-gEmwbOws4U4GLAJDhhtSPWPXUzDfMRedT3hFMyRAvM9Mrnj+dJIFIeL7otsv2WF3D7GrV0GIewW0y28dOYWkmw==}
    cpu: [ppc64]
    os: [linux]

  '@rollup/rollup-linux-riscv64-gnu@4.43.0':
    resolution: {integrity: sha512-XXKvo2e+wFtXZF/9xoWohHg+MuRnvO29TI5Hqe9xwN5uN8NKUYy7tXUG3EZAlfchufNCTHNGjEx7uN78KsBo0g==}
    cpu: [riscv64]
    os: [linux]

  '@rollup/rollup-linux-riscv64-musl@4.43.0':
    resolution: {integrity: sha512-ruf3hPWhjw6uDFsOAzmbNIvlXFXlBQ4nk57Sec8E8rUxs/AI4HD6xmiiasOOx/3QxS2f5eQMKTAwk7KHwpzr/Q==}
    cpu: [riscv64]
    os: [linux]

  '@rollup/rollup-linux-s390x-gnu@4.43.0':
    resolution: {integrity: sha512-QmNIAqDiEMEvFV15rsSnjoSmO0+eJLoKRD9EAa9rrYNwO/XRCtOGM3A5A0X+wmG+XRrw9Fxdsw+LnyYiZWWcVw==}
    cpu: [s390x]
    os: [linux]

  '@rollup/rollup-linux-x64-gnu@4.43.0':
    resolution: {integrity: sha512-jAHr/S0iiBtFyzjhOkAics/2SrXE092qyqEg96e90L3t9Op8OTzS6+IX0Fy5wCt2+KqeHAkti+eitV0wvblEoQ==}
    cpu: [x64]
    os: [linux]

  '@rollup/rollup-linux-x64-musl@4.43.0':
    resolution: {integrity: sha512-3yATWgdeXyuHtBhrLt98w+5fKurdqvs8B53LaoKD7P7H7FKOONLsBVMNl9ghPQZQuYcceV5CDyPfyfGpMWD9mQ==}
    cpu: [x64]
    os: [linux]

  '@rollup/rollup-win32-arm64-msvc@4.43.0':
    resolution: {integrity: sha512-wVzXp2qDSCOpcBCT5WRWLmpJRIzv23valvcTwMHEobkjippNf+C3ys/+wf07poPkeNix0paTNemB2XrHr2TnGw==}
    cpu: [arm64]
    os: [win32]

  '@rollup/rollup-win32-ia32-msvc@4.43.0':
    resolution: {integrity: sha512-fYCTEyzf8d+7diCw8b+asvWDCLMjsCEA8alvtAutqJOJp/wL5hs1rWSqJ1vkjgW0L2NB4bsYJrpKkiIPRR9dvw==}
    cpu: [ia32]
    os: [win32]

  '@rollup/rollup-win32-x64-msvc@4.43.0':
    resolution: {integrity: sha512-SnGhLiE5rlK0ofq8kzuDkM0g7FN1s5VYY+YSMTibP7CqShxCQvqtNxTARS4xX4PFJfHjG0ZQYX9iGzI3FQh5Aw==}
    cpu: [x64]
    os: [win32]

  '@scure/base@1.2.6':
    resolution: {integrity: sha512-g/nm5FgUa//MCj1gV09zTJTaM6KBAHqLN907YVQqf7zC49+DcO4B1so4ZX07Ef10Twr6nuqYEH9GEggFXA4Fmg==}

  '@scure/bip32@1.7.0':
    resolution: {integrity: sha512-E4FFX/N3f4B80AKWp5dP6ow+flD1LQZo/w8UnLGYZO674jS6YnYeepycOOksv+vLPSpgN35wgKgy+ybfTb2SMw==}

  '@scure/bip39@1.6.0':
    resolution: {integrity: sha512-+lF0BbLiJNwVlev4eKelw1WWLaiKXw7sSl8T6FvBlWkdX+94aGJ4o8XjUdlyhTCjd8c+B3KT3JfS8P0bLRNU6A==}

  '@sinonjs/commons@3.0.1':
    resolution: {integrity: sha512-K3mCHKQ9sVh8o1C9cxkwxaOmXoAMlDxC1mYyHrjqOWEcBjYr76t96zL2zlj5dUGZ3HSw240X1qgH3Mjf1yJWpQ==}

  '@sinonjs/fake-timers@13.0.5':
    resolution: {integrity: sha512-36/hTbH2uaWuGVERyC6da9YwGWnzUZXuPro/F2LfsdOsLnCojz/iSH8MxUt/FD2S5XBSVPhmArFUXcpCQ2Hkiw==}

  '@sinonjs/samsam@8.0.2':
    resolution: {integrity: sha512-v46t/fwnhejRSFTGqbpn9u+LQ9xJDse10gNnPgAcxgdoCDMXj/G2asWAC/8Qs+BAZDicX+MNZouXT1A7c83kVw==}

  '@tsconfig/node10@1.0.11':
    resolution: {integrity: sha512-DcRjDCujK/kCk/cUe8Xz8ZSpm8mS3mNNpta+jGCA6USEDfktlNvm1+IuZ9eTcDbNk41BHwpHHeW+N1lKCz4zOw==}

  '@tsconfig/node12@1.0.11':
    resolution: {integrity: sha512-cqefuRsh12pWyGsIoBKJA9luFu3mRxCA+ORZvA4ktLSzIuCUtWVxGIuXigEwO5/ywWFMZ2QEGKWvkZG1zDMTag==}

  '@tsconfig/node14@1.0.3':
    resolution: {integrity: sha512-ysT8mhdixWK6Hw3i1V2AeRqZ5WfXg1G43mqoYlM2nc6388Fq5jcXyr5mRsqViLx/GJYdoL0bfXD8nmF+Zn/Iow==}

  '@tsconfig/node16@1.0.4':
    resolution: {integrity: sha512-vxhUy4J8lyeyinH7Azl1pdd43GJhZH/tP2weN8TntQblOY+A0XbT8DJk1/oCPuOOyg/Ja757rG0CgHcWC8OfMA==}

  '@types/body-parser@1.19.6':
    resolution: {integrity: sha512-HLFeCYgz89uk22N5Qg3dvGvsv46B8GLvKKo1zKG4NybA8U2DiEO3w9lqGg29t/tfLRJpJ6iQxnVw4OnB7MoM9g==}

  '@types/chai@4.3.20':
    resolution: {integrity: sha512-/pC9HAB5I/xMlc5FP77qjCnI16ChlJfW0tGa0IUcFn38VJrTV6DeZ60NU5KZBtaOZqjdpwTWohz5HU1RrhiYxQ==}

  '@types/chai@5.2.2':
    resolution: {integrity: sha512-8kB30R7Hwqf40JPiKhVzodJs2Qc1ZJ5zuT3uzw5Hq/dhNCl3G3l83jfpdI1e20BP348+fV7VIL/+FxaXkqBmWg==}

  '@types/connect@3.4.38':
    resolution: {integrity: sha512-K6uROf1LD88uDQqJCktA4yzL1YYAK6NgfsI0v/mTgyPKWsX1CnJ0XPSDhViejru1GcRkLWb8RlzFYJRqGUbaug==}

  '@types/cors@2.8.19':
    resolution: {integrity: sha512-mFNylyeyqN93lfe/9CSxOGREz8cpzAhH+E93xJ4xWQf62V8sQ/24reV2nyzUWM6H6Xji+GGHpkbLe7pVoUEskg==}

  '@types/deep-eql@4.0.2':
    resolution: {integrity: sha512-c9h9dVVMigMPc4bwTvC5dxqtqJZwQPePsWjPlpSOnojbor6pGqdk541lfA7AqFQr5pB1BRdq0juY9db81BwyFw==}

  '@types/diff-match-patch@1.0.36':
    resolution: {integrity: sha512-xFdR6tkm0MWvBfO8xXCSsinYxHcqkQUlcHeSpMC2ukzOb6lwQAfDmW+Qt0AvlGd8HpsS28qKsB+oPeJn9I39jg==}

  '@types/escape-html@1.0.4':
    resolution: {integrity: sha512-qZ72SFTgUAZ5a7Tj6kf2SHLetiH5S6f8G5frB2SPQ3EyF02kxdyBFf4Tz4banE3xCgGnKgWLt//a6VuYHKYJTg==}

  '@types/estree@1.0.7':
    resolution: {integrity: sha512-w28IoSUCJpidD/TGviZwwMJckNESJZXFu7NBZ5YJ4mEUnNraUn9Pm8HSZm/jDF1pDWYKspWE7oVphigUPRakIQ==}

  '@types/estree@1.0.8':
    resolution: {integrity: sha512-dWHzHa2WqEXI/O1E9OjrocMTKJl2mSrEolh1Iomrv6U+JuNwaHXsXx9bLu5gG7BUWFIN0skIQJQ/L1rIex4X6w==}

  '@types/express-serve-static-core@4.19.6':
    resolution: {integrity: sha512-N4LZ2xG7DatVqhCZzOGb1Yi5lMbXSZcmdLDe9EzSndPV2HpWYWzRbaerl2n27irrm94EPpprqa8KpskPT085+A==}

  '@types/express-serve-static-core@5.0.6':
    resolution: {integrity: sha512-3xhRnjJPkULekpSzgtoNYYcTWgEZkp4myc+Saevii5JPnHNvHMRlBSHDbs7Bh1iPPoVTERHEZXyhyLbMEsExsA==}

  '@types/express@4.17.23':
    resolution: {integrity: sha512-Crp6WY9aTYP3qPi2wGDo9iUe/rceX01UMhnF1jmwDcKCFM6cx7YhGP/Mpr3y9AASpfHixIG0E6azCcL5OcDHsQ==}

  '@types/express@5.0.3':
    resolution: {integrity: sha512-wGA0NX93b19/dZC1J18tKWVIYWyyF2ZjT9vin/NRu0qzzvfVzWjs04iq2rQ3H65vCTQYlRqs3YHfY7zjdV+9Kw==}

  '@types/http-errors@2.0.5':
    resolution: {integrity: sha512-r8Tayk8HJnX0FztbZN7oVqGccWgw98T/0neJphO91KkmOzug1KkofZURD4UaD5uH8AqcFLfdPErnBod0u71/qg==}

  '@types/json-schema@7.0.15':
    resolution: {integrity: sha512-5+fP8P8MFNC+AyZCDxrB2pkZFPGzqQWUzpSeuuVLvm8VMcorNYavBqoFcxK8bQz4Qsbn4oUEEem4wDLfcysGHA==}

  '@types/mime@1.3.5':
    resolution: {integrity: sha512-/pyBZWSLD2n0dcHE3hq8s8ZvcETHtEuF+3E7XVt0Ig2nvsVQXdghHVcEkIWjy9A0wKfTn97a/PSDYohKIlnP/w==}

  '@types/mocha@10.0.10':
    resolution: {integrity: sha512-xPyYSz1cMPnJQhl0CLMH68j3gprKZaTjG3s5Vi+fDgx+uhG9NOXwbVt52eFS8ECyXhyKcjDLCBEqBExKuiZb7Q==}

  '@types/node-fetch@2.6.12':
    resolution: {integrity: sha512-8nneRWKCg3rMtF69nLQJnOYUcbafYeFSjqkw3jCRLsqkWFlHaoQrr5mXmofFGOx3DKn7UfmBMyov8ySvLRVldA==}

  '@types/node@18.19.111':
    resolution: {integrity: sha512-90sGdgA+QLJr1F9X79tQuEut0gEYIfkX9pydI4XGRgvFo9g2JWswefI+WUSUHPYVBHYSEfTEqBxA5hQvAZB3Mw==}

  '@types/node@20.19.0':
    resolution: {integrity: sha512-hfrc+1tud1xcdVTABC2JiomZJEklMcXYNTVtZLAeqTVWD+qL5jkHKT+1lOtqDdGxt+mB53DTtiz673vfjU8D1Q==}

  '@types/node@22.15.31':
    resolution: {integrity: sha512-jnVe5ULKl6tijxUhvQeNbQG/84fHfg+yMak02cT8QVhBx/F05rAVxCGBYYTh2EKz22D6JF5ktXuNwdx7b9iEGw==}

  '@types/node@6.14.13':
    resolution: {integrity: sha512-J1F0XJ/9zxlZel5ZlbeSuHW2OpabrUAqpFuC2sm2I3by8sERQ8+KCjNKUcq8QHuzpGMWiJpo9ZxeHrqrP2KzQw==}

  '@types/qs@6.14.0':
    resolution: {integrity: sha512-eOunJqu0K1923aExK6y8p6fsihYEn/BYuQ4g0CxAAgFc4b/ZLN4CrsRZ55srTdqoiLzU2B2evC+apEIxprEzkQ==}

  '@types/range-parser@1.2.7':
    resolution: {integrity: sha512-hKormJbkJqzQGhziax5PItDUTMAM9uE2XXQmM37dyd4hVM+5aVl7oVxMVUiVQn2oCQFN/LKCZdvSM0pFRqbSmQ==}

<<<<<<< HEAD
  '@types/request@2.48.12':
    resolution: {integrity: sha512-G3sY+NpsA9jnwm0ixhAFQSJ3Q9JkpLZpJbI3GMv0mIAT0y3mRabYeINzal5WOChIiaTEGQYlHOKgkaM9EisWHw==}
=======
  '@types/retry@0.12.2':
    resolution: {integrity: sha512-XISRgDJ2Tc5q4TRqvgJtzsRkFYNJzZrhTdtMoGVBttwzzQJkPnS3WWTFc7kuDRoPtPakl+T+OfdEUjYJj7Jbow==}
>>>>>>> 85a05a75

  '@types/send@0.17.5':
    resolution: {integrity: sha512-z6F2D3cOStZvuk2SaP6YrwkNO65iTZcwA2ZkSABegdkAh/lf+Aa/YQndZVfmEXT5vgAp6zv06VQ3ejSVjAny4w==}

  '@types/serve-static@1.15.8':
    resolution: {integrity: sha512-roei0UY3LhpOJvjbIP6ZZFngyLKl5dskOtDhxY5THRSpO+ZI+nzJ+m5yUMzGrp89YRa7lvknKkMYjqQFGwA7Sg==}

  '@types/sinon@17.0.4':
    resolution: {integrity: sha512-RHnIrhfPO3+tJT0s7cFaXGZvsL4bbR3/k7z3P312qMS4JaS2Tk+KiwiLx1S0rQ56ERj00u1/BtdyVd0FY+Pdew==}

  '@types/sinonjs__fake-timers@8.1.5':
    resolution: {integrity: sha512-mQkU2jY8jJEF7YHjHvsQO8+3ughTL1mcnn96igfhONmR+fUPSKIkefQYpSe8bsly2Ep7oQbn/6VG5/9/0qcArQ==}

  '@typescript-eslint/eslint-plugin@8.34.0':
    resolution: {integrity: sha512-QXwAlHlbcAwNlEEMKQS2RCgJsgXrTJdjXT08xEgbPFa2yYQgVjBymxP5DrfrE7X7iodSzd9qBUHUycdyVJTW1w==}
    engines: {node: ^18.18.0 || ^20.9.0 || >=21.1.0}
    peerDependencies:
      '@typescript-eslint/parser': ^8.34.0
      eslint: ^8.57.0 || ^9.0.0
      typescript: '>=4.8.4 <5.9.0'

  '@typescript-eslint/parser@8.34.0':
    resolution: {integrity: sha512-vxXJV1hVFx3IXz/oy2sICsJukaBrtDEQSBiV48/YIV5KWjX1dO+bcIr/kCPrW6weKXvsaGKFNlwH0v2eYdRRbA==}
    engines: {node: ^18.18.0 || ^20.9.0 || >=21.1.0}
    peerDependencies:
      eslint: ^8.57.0 || ^9.0.0
      typescript: '>=4.8.4 <5.9.0'

  '@typescript-eslint/project-service@8.34.0':
    resolution: {integrity: sha512-iEgDALRf970/B2YExmtPMPF54NenZUf4xpL3wsCRx/lgjz6ul/l13R81ozP/ZNuXfnLCS+oPmG7JIxfdNYKELw==}
    engines: {node: ^18.18.0 || ^20.9.0 || >=21.1.0}
    peerDependencies:
      typescript: '>=4.8.4 <5.9.0'

  '@typescript-eslint/scope-manager@8.34.0':
    resolution: {integrity: sha512-9Ac0X8WiLykl0aj1oYQNcLZjHgBojT6cW68yAgZ19letYu+Hxd0rE0veI1XznSSst1X5lwnxhPbVdwjDRIomRw==}
    engines: {node: ^18.18.0 || ^20.9.0 || >=21.1.0}

  '@typescript-eslint/tsconfig-utils@8.34.0':
    resolution: {integrity: sha512-+W9VYHKFIzA5cBeooqQxqNriAP0QeQ7xTiDuIOr71hzgffm3EL2hxwWBIIj4GuofIbKxGNarpKqIq6Q6YrShOA==}
    engines: {node: ^18.18.0 || ^20.9.0 || >=21.1.0}
    peerDependencies:
      typescript: '>=4.8.4 <5.9.0'

  '@typescript-eslint/type-utils@8.34.0':
    resolution: {integrity: sha512-n7zSmOcUVhcRYC75W2pnPpbO1iwhJY3NLoHEtbJwJSNlVAZuwqu05zY3f3s2SDWWDSo9FdN5szqc73DCtDObAg==}
    engines: {node: ^18.18.0 || ^20.9.0 || >=21.1.0}
    peerDependencies:
      eslint: ^8.57.0 || ^9.0.0
      typescript: '>=4.8.4 <5.9.0'

  '@typescript-eslint/types@8.34.0':
    resolution: {integrity: sha512-9V24k/paICYPniajHfJ4cuAWETnt7Ssy+R0Rbcqo5sSFr3QEZ/8TSoUi9XeXVBGXCaLtwTOKSLGcInCAvyZeMA==}
    engines: {node: ^18.18.0 || ^20.9.0 || >=21.1.0}

  '@typescript-eslint/typescript-estree@8.34.0':
    resolution: {integrity: sha512-rOi4KZxI7E0+BMqG7emPSK1bB4RICCpF7QD3KCLXn9ZvWoESsOMlHyZPAHyG04ujVplPaHbmEvs34m+wjgtVtg==}
    engines: {node: ^18.18.0 || ^20.9.0 || >=21.1.0}
    peerDependencies:
      typescript: '>=4.8.4 <5.9.0'

  '@typescript-eslint/utils@8.34.0':
    resolution: {integrity: sha512-8L4tWatGchV9A1cKbjaavS6mwYwp39jql8xUmIIKJdm+qiaeHy5KMKlBrf30akXAWBzn2SqKsNOtSENWUwg7XQ==}
    engines: {node: ^18.18.0 || ^20.9.0 || >=21.1.0}
    peerDependencies:
      eslint: ^8.57.0 || ^9.0.0
      typescript: '>=4.8.4 <5.9.0'

  '@typescript-eslint/visitor-keys@8.34.0':
    resolution: {integrity: sha512-qHV7pW7E85A0x6qyrFn+O+q1k1p3tQCsqIZ1KZ5ESLXY57aTvUd3/a4rdPTeXisvhXn2VQG0VSKUqs8KHF2zcA==}
    engines: {node: ^18.18.0 || ^20.9.0 || >=21.1.0}

  '@vitest/expect@3.2.3':
    resolution: {integrity: sha512-W2RH2TPWVHA1o7UmaFKISPvdicFJH+mjykctJFoAkUw+SPTJTGjUNdKscFBrqM7IPnCVu6zihtKYa7TkZS1dkQ==}

  '@vitest/mocker@3.2.3':
    resolution: {integrity: sha512-cP6fIun+Zx8he4rbWvi+Oya6goKQDZK+Yq4hhlggwQBbrlOQ4qtZ+G4nxB6ZnzI9lyIb+JnvyiJnPC2AGbKSPA==}
    peerDependencies:
      msw: ^2.4.9
      vite: ^5.0.0 || ^6.0.0 || ^7.0.0-0
    peerDependenciesMeta:
      msw:
        optional: true
      vite:
        optional: true

  '@vitest/pretty-format@3.2.3':
    resolution: {integrity: sha512-yFglXGkr9hW/yEXngO+IKMhP0jxyFw2/qys/CK4fFUZnSltD+MU7dVYGrH8rvPcK/O6feXQA+EU33gjaBBbAng==}

  '@vitest/runner@3.2.3':
    resolution: {integrity: sha512-83HWYisT3IpMaU9LN+VN+/nLHVBCSIUKJzGxC5RWUOsK1h3USg7ojL+UXQR3b4o4UBIWCYdD2fxuzM7PQQ1u8w==}

  '@vitest/snapshot@3.2.3':
    resolution: {integrity: sha512-9gIVWx2+tysDqUmmM1L0hwadyumqssOL1r8KJipwLx5JVYyxvVRfxvMq7DaWbZZsCqZnu/dZedaZQh4iYTtneA==}

  '@vitest/spy@3.2.3':
    resolution: {integrity: sha512-JHu9Wl+7bf6FEejTCREy+DmgWe+rQKbK+y32C/k5f4TBIAlijhJbRBIRIOCEpVevgRsCQR2iHRUH2/qKVM/plw==}

  '@vitest/ui@3.2.3':
    resolution: {integrity: sha512-9aR2tY/WT7GRHGEH/9sSIipJqeA21Eh3C6xmiOVmfyBCFmezUSUFLalpaSmRHlRzWCKQU10yz3AHhKuYcdnZGQ==}
    peerDependencies:
      vitest: 3.2.3

  '@vitest/utils@3.2.3':
    resolution: {integrity: sha512-4zFBCU5Pf+4Z6v+rwnZ1HU1yzOKKvDkMXZrymE2PBlbjKJRlrOxbvpfPSvJTGRIwGoahaOGvp+kbCoxifhzJ1Q==}

  abitype@1.0.8:
    resolution: {integrity: sha512-ZeiI6h3GnW06uYDLx0etQtX/p8E24UaHHBj57RSjK7YBFe7iuVn07EDpOeP451D06sF27VOz9JJPlIKJmXgkEg==}
    peerDependencies:
      typescript: '>=5.0.4'
      zod: ^3.24.3
    peerDependenciesMeta:
      typescript:
        optional: true
      zod:
        optional: true

  abort-controller@3.0.0:
    resolution: {integrity: sha512-h8lQ8tacZYnR3vNQTgibj+tODHI5/+l06Au2Pcriv/Gmet0eaj4TwWH41sO9wnHDiQsEj19q0drzdWdeAHtweg==}
    engines: {node: '>=6.5'}

  abstract-logging@2.0.1:
    resolution: {integrity: sha512-2BjRTZxTPvheOvGbBslFSYOUkr+SjPtOnrLP33f+VIWLzezQpZcqVg7ja3L4dBXmzzgwT+a029jRx5PCi3JuiA==}

  accepts@1.3.8:
    resolution: {integrity: sha512-PYAthTa2m2VKxuvSD3DPC/Gy+U+sOA1LAuT8mkmRuvw+NACSaeXEQ+NHcVF7rONl6qcaxV3Uuemwawk+7+SJLw==}
    engines: {node: '>= 0.6'}

  accepts@2.0.0:
    resolution: {integrity: sha512-5cvg6CtKwfgdmVqY1WIiXKc3Q1bkRqGLi+2W/6ao+6Y7gu/RCwRuAhGEzh5B4KlszSuTLgZYuqFqo5bImjNKng==}
    engines: {node: '>= 0.6'}

  acorn-jsx@5.3.2:
    resolution: {integrity: sha512-rq9s+JNhf0IChjtDXxllJ7g41oZk5SlXtp0LHwyA5cejwn7vKmKp4pPri6YEePv2PU65sAsegbXtIinmDFDXgQ==}
    peerDependencies:
      acorn: ^6.0.0 || ^7.0.0 || ^8.0.0

  acorn-walk@8.3.4:
    resolution: {integrity: sha512-ueEepnujpqee2o5aIYnvHU6C0A42MNdsIDeqy5BydrkuC5R1ZuUFnm27EeFJGoEHJQgn3uleRvmTXaJgfXbt4g==}
    engines: {node: '>=0.4.0'}

  acorn@8.15.0:
    resolution: {integrity: sha512-NZyJarBfL7nWwIq+FDL6Zp/yHEhePMNnnJ0y3qfieCrmNvYct8uvtiV41UvlSe6apAfk0fY1FbWx+NwfmpvtTg==}
    engines: {node: '>=0.4.0'}
    hasBin: true

  aes-js@3.0.0:
    resolution: {integrity: sha512-H7wUZRn8WpTq9jocdxQ2c8x2sKo9ZVmzfRE13GiNJXfp7NcKYEdvl3vspKjXox6RIG2VtaRe4JFvxG4rqp2Zuw==}

  agentkeepalive@4.6.0:
    resolution: {integrity: sha512-kja8j7PjmncONqaTsB8fQ+wE2mSU2DJ9D4XKoJ5PFWIdRMa6SLSN1ff4mOr4jCbfRSsxR4keIiySJU0N9T5hIQ==}
    engines: {node: '>= 8.0.0'}

  ai@4.3.16:
    resolution: {integrity: sha512-KUDwlThJ5tr2Vw0A1ZkbDKNME3wzWhuVfAOwIvFUzl1TPVDFAXDFTXio3p+jaKneB+dKNCvFFlolYmmgHttG1g==}
    engines: {node: '>=18'}
    peerDependencies:
      react: ^18 || ^19 || ^19.0.0-rc
      zod: ^3.24.3
    peerDependenciesMeta:
      react:
        optional: true

  ajv-formats@3.0.1:
    resolution: {integrity: sha512-8iUql50EUR+uUcdRQ3HDqa6EVyo3docL8g5WJ3FNcWmu62IbkGUue/pEyLBW8VGKKucTPgqeks4fIU1DA4yowQ==}
    peerDependencies:
      ajv: ^8.0.0
    peerDependenciesMeta:
      ajv:
        optional: true

  ajv@6.12.6:
    resolution: {integrity: sha512-j3fVLgvTo527anyYyJOGTYJbG+vnnQYvE0m5mmkc1TK+nxAppkCLMIL0aZ4dblVCNoGShhm+kzE4ZUykBoMg4g==}

  ajv@8.17.1:
    resolution: {integrity: sha512-B/gBuNg5SiMTrPkC+A2+cW0RszwxYmn6VYxB/inlBStS5nx6xHIt/ehKRhIMhqusl7a8LjQoZnjCs5vhwxOQ1g==}

  ansi-colors@4.1.3:
    resolution: {integrity: sha512-/6w/C21Pm1A7aZitlI5Ni/2J6FFQN8i1Cvz3kHABAAbw93v/NlvKdVOqz7CCWz/3iv/JplRSEEZ83XION15ovw==}
    engines: {node: '>=6'}

  ansi-regex@5.0.1:
    resolution: {integrity: sha512-quJQXlTSUGL2LH9SUXo8VwsY4soanhgo6LNSm84E1LBcE8s3O0wpdiRzyR9z/ZZJMlMWv37qOOb9pdJlMUEKFQ==}
    engines: {node: '>=8'}

  ansi-regex@6.1.0:
    resolution: {integrity: sha512-7HSX4QQb4CspciLpVFwyRe79O3xsIZDDLER21kERQ71oaPodF8jL725AgJMFAYbooIqolJoRLuM81SpeUkpkvA==}
    engines: {node: '>=12'}

  ansi-styles@4.3.0:
    resolution: {integrity: sha512-zbB9rCJAT1rbjiVDb2hqKFHNYLxgtk8NURxZ3IZwD3F6NtxbXZQCnnSi1Lkx+IDohdPlFp222wVALIheZJQSEg==}
    engines: {node: '>=8'}

  ansi-styles@6.2.1:
    resolution: {integrity: sha512-bN798gFfQX+viw3R7yrGWRqnrN2oRkEkUjjl4JNn4E8GxxbjtG3FbrEIIY3l8/hrwUwIeCZvi4QuOTP4MErVug==}
    engines: {node: '>=12'}

  anymatch@1.3.2:
    resolution: {integrity: sha512-0XNayC8lTHQ2OI8aljNCN3sSx6hsr/1+rlcDAotXJR7C1oZZHCNsfpbKwMjRA3Uqb5tF1Rae2oloTr4xpq+WjA==}

  anymatch@3.1.3:
    resolution: {integrity: sha512-KMReFUr0B4t+D+OBkjR3KYqvocp2XaSzO55UcB6mgQMd3KbcE+mWTyvVV7D/zsdEbNnV6acZUutkiHQXvTr1Rw==}
    engines: {node: '>= 8'}

  arbitrum-vibekit-core@file:lib/arbitrum-vibekit-core:
    resolution: {directory: lib/arbitrum-vibekit-core, type: directory}
    peerDependencies:
      zod: ^3.24.3

  arg@4.1.3:
    resolution: {integrity: sha512-58S9QDqG0Xx27YwPSt9fJxivjYl432YCwfDMfZ+71RAqUrZef7LrKQZ3LHLOwCS4FLNBplP533Zx895SeOCHvA==}

  argparse@2.0.1:
    resolution: {integrity: sha512-8+9WqebbFzpX9OR+Wa6O29asIogeRMzcGtAINdpMHHyAg10f05aSFVBbcEqGf/PXw1EjAZ+q2/bEBg3DvurK3Q==}

  arr-diff@2.0.0:
    resolution: {integrity: sha512-dtXTVMkh6VkEEA7OhXnN1Ecb8aAGFdZ1LFxtOCoqj4qkyOJMt7+qs6Ahdy6p/NQCPYsRSXXivhSB/J5E9jmYKA==}
    engines: {node: '>=0.10.0'}

  arr-diff@4.0.0:
    resolution: {integrity: sha512-YVIQ82gZPGBebQV/a8dar4AitzCQs0jjXwMPZllpXMaGjXPYVUawSxQrRsjhjupyVxEvbHgUmIhKVlND+j02kA==}
    engines: {node: '>=0.10.0'}

  arr-flatten@1.1.0:
    resolution: {integrity: sha512-L3hKV5R/p5o81R7O02IGnwpDmkp6E982XhtbuwSe3O4qOtMMMtodicASA1Cny2U+aCXcNpml+m4dPsvsJ3jatg==}
    engines: {node: '>=0.10.0'}

  arr-union@3.1.0:
    resolution: {integrity: sha512-sKpyeERZ02v1FeCZT8lrfJq5u6goHCtpTAzPwJYe7c8SPFOboNjNg1vz2L4VTn9T4PQxEx13TbXLmYUcS6Ug7Q==}
    engines: {node: '>=0.10.0'}

  array-flatten@1.1.1:
    resolution: {integrity: sha512-PCVAQswWemu6UdxsDFFX/+gVeYqKAod3D3UVm91jHwynguOwAvYPhx8nNlM++NqRcK6CxxpUafjmhIdKiHibqg==}

  array-unique@0.2.1:
    resolution: {integrity: sha512-G2n5bG5fSUCpnsXz4+8FUkYsGPkNfLn9YvS66U5qbTIXI2Ynnlo4Bi42bWv+omKUCqz+ejzfClwne0alJWJPhg==}
    engines: {node: '>=0.10.0'}

  array-unique@0.3.2:
    resolution: {integrity: sha512-SleRWjh9JUud2wH1hPs9rZBZ33H6T9HOiL0uwGnGx9FpE6wKGyfWugmbkEOIs6qWrZhg0LWeLziLrEwQJhs5mQ==}
    engines: {node: '>=0.10.0'}

  assertion-error@1.1.0:
    resolution: {integrity: sha512-jgsaNduz+ndvGyFt3uSuWqvy4lCnIJiovtouQN5JZHOKCS2QuhEdbcQHFhVksz2N2U9hXJo8odG7ETyWlEeuDw==}

  assertion-error@2.0.1:
    resolution: {integrity: sha512-Izi8RQcffqCeNVgFigKli1ssklIbpHnCYc6AknXGYoB6grJqyeby7jv12JUQgmTAnIDnbck1uxksT4dzN3PWBA==}
    engines: {node: '>=12'}

  assign-symbols@1.0.0:
    resolution: {integrity: sha512-Q+JC7Whu8HhmTdBph/Tq59IoRtoy6KAm5zzPv00WdujX82lbAL8K7WVjne7vdCsAmbF4AYaDOPyO3k0kl8qIrw==}
    engines: {node: '>=0.10.0'}

  async-each@1.0.6:
    resolution: {integrity: sha512-c646jH1avxr+aVpndVMeAfYw7wAa6idufrlN3LPA4PmKS0QEGp6PIC9nwz0WQkkvBGAMEki3pFdtxaF39J9vvg==}

  asynckit@0.4.0:
    resolution: {integrity: sha512-Oei9OH4tRh0YqU3GxhX79dM/mwVgvbZJaSNaRk+bshkj0S5cfHcgYakreBjrHwatXKbz+IoIdYLxrKim2MjW0Q==}

  atob@2.1.2:
    resolution: {integrity: sha512-Wm6ukoaOGJi/73p/cl2GvLjTI5JM1k/O14isD73YML8StrH/7/lRFgmg8nICZgD3bZZvjwCGxtMOD3wWNAu8cg==}
    engines: {node: '>= 4.5.0'}
    hasBin: true

  atomic-sleep@1.0.0:
    resolution: {integrity: sha512-kNOjDqAh7px0XWNI+4QbzoiR/nTkHAWNud2uvnJquD1/x5a7EQZMJT0AczqK0Qn67oY/TTQ1LbUKajZpp3I9tQ==}
    engines: {node: '>=8.0.0'}

  avvio@9.1.0:
    resolution: {integrity: sha512-fYASnYi600CsH/j9EQov7lECAniYiBFiiAtBNuZYLA2leLe9qOvZzqYHFjtIj6gD2VMoMLP14834LFWvr4IfDw==}

  axios@1.9.0:
    resolution: {integrity: sha512-re4CqKTJaURpzbLHtIi6XpDv20/CnpXOtjRY5/CU32L8gU8ek9UIivcfvSWvmKEngmVbrUtPpdDwWDWL7DNHvg==}

  babel-runtime@6.26.0:
    resolution: {integrity: sha512-ITKNuq2wKlW1fJg9sSW52eepoYgZBggvOAHC0u/CYu/qxQ9EVzThCgR69BnSXLHjy2f7SY5zaQ4yt7H9ZVxY2g==}

  balanced-match@1.0.2:
    resolution: {integrity: sha512-3oSeUO0TMV67hN1AmbXsK4yaqU7tjiHlbxRDZOpH0KW9+CeX4bRAaX0Anxt0tx2MrpRpWwQaPwIlISEJhYU5Pw==}

  base@0.11.2:
    resolution: {integrity: sha512-5T6P4xPgpp0YDFvSWwEZ4NoE3aM4QBQXDzmVbraCkFj8zHM+mba8SyqB5DbZWyR7mYHo6Y7BdQo3MoA4m0TeQg==}
    engines: {node: '>=0.10.0'}

  bech32@1.1.4:
    resolution: {integrity: sha512-s0IrSOzLlbvX7yp4WBfPITzpAU8sqQcpsmwXDiKwrG4r491vwCO/XpejasRNl0piBMe/DvP4Tz0mIS/X1DPJBQ==}

  binary-extensions@1.13.1:
    resolution: {integrity: sha512-Un7MIEDdUC5gNpcGDV97op1Ywk748MpHcFTHoYs6qnj1Z3j7I53VG3nwZhKzoBZmbdRNnb6WRdFlwl7tSDuZGw==}
    engines: {node: '>=0.10.0'}

  binary-extensions@2.3.0:
    resolution: {integrity: sha512-Ceh+7ox5qe7LJuLHoY0feh3pHuUDHAcRUeyL2VYghZwfpkNIy/+8Ocg0a3UuSoYzavmylwuLWQOf3hl0jjMMIw==}
    engines: {node: '>=8'}

  bindings@1.5.0:
    resolution: {integrity: sha512-p2q/t/mhvuOj/UeLlV6566GD/guowlr0hHxClI0W9m7MWYkL1F0hLo+0Aexs9HSPCtR1SXQ0TD3MMKrXZajbiQ==}

  bn.js@4.12.2:
    resolution: {integrity: sha512-n4DSx829VRTRByMRGdjQ9iqsN0Bh4OolPsFnaZBLcbi8iXcB+kJ9s7EnRt4wILZNV3kPLHkRVfOc/HvhC3ovDw==}

  bn.js@5.2.2:
    resolution: {integrity: sha512-v2YAxEmKaBLahNwE1mjp4WON6huMNeuDvagFZW+ASCuA/ku0bXR9hSMw0XpiqMoA3+rmnyck/tPRSFQkoC9Cuw==}

  body-parser@1.20.3:
    resolution: {integrity: sha512-7rAxByjUMqQ3/bHJy7D6OGXvx/MMc4IqBn/X0fcM1QUcAItpZrBEYhWGem+tzXH90c+G01ypMcYJBO9Y30203g==}
    engines: {node: '>= 0.8', npm: 1.2.8000 || >= 1.4.16}

  body-parser@2.2.0:
    resolution: {integrity: sha512-02qvAaxv8tp7fBa/mw1ga98OGm+eCbqzJOKoRt70sLmfEEi+jyBYVTDGfCL/k06/4EMk/z01gCe7HoCH/f2LTg==}
    engines: {node: '>=18'}

  brace-expansion@1.1.12:
    resolution: {integrity: sha512-9T9UjW3r0UW5c1Q7GTwllptXwhvYmEzFhzMfZ9H7FQWt+uZePjZPjBP/W1ZEyZ1twGWom5/56TF4lPcqjnDHcg==}

  brace-expansion@2.0.2:
    resolution: {integrity: sha512-Jt0vHyM+jmUBqojB7E1NIYadt0vI0Qxjxd2TErW94wDz+E2LAm5vKMXXwg6ZZBTHPuUlDgQHKXvjGBdfcF1ZDQ==}

  braces@1.8.5:
    resolution: {integrity: sha512-xU7bpz2ytJl1bH9cgIurjpg/n8Gohy9GTw81heDYLJQ4RU60dlyJsa+atVF2pI0yMMvKxI9HkKwjePCj5XI1hw==}
    engines: {node: '>=0.10.0'}

  braces@2.3.2:
    resolution: {integrity: sha512-aNdbnj9P8PjdXU4ybaWLK2IF3jc/EoDYbC7AazW6to3TRsfXxscC9UXOB5iDiEQrkyIbWp2SLQda4+QAa7nc3w==}
    engines: {node: '>=0.10.0'}

  braces@3.0.3:
    resolution: {integrity: sha512-yQbXgO/OSZVD2IsiLlro+7Hf6Q18EJrKSEsdoMzKePKXct3gvD8oLcOQdIzGupr5Fj+EDe8gO/lxc1BzfMpxvA==}
    engines: {node: '>=8'}

  brorand@1.1.0:
    resolution: {integrity: sha512-cKV8tMCEpQs4hK/ik71d6LrPOnpkpGBR0wzxqr68g2m/LB2GxVYQroAjMJZRVM1Y4BCjCKc3vAamxSzOY2RP+w==}

  browser-stdout@1.3.1:
    resolution: {integrity: sha512-qhAVI1+Av2X7qelOfAIYwXONood6XlZE/fXaBSmW/T5SzLAmCgzi+eiWE7fUvbHaeNBQH13UftjpXxsfLkMpgw==}

  bytes@3.1.2:
    resolution: {integrity: sha512-/Nf7TyzTx6S3yRJObOAV7956r8cr2+Oj8AC5dt8wSP3BQAoeX58NoHyCU8P8zGkNXStjTSi6fzO6F0pBdcYbEg==}
    engines: {node: '>= 0.8'}

  cac@6.7.14:
    resolution: {integrity: sha512-b6Ilus+c3RrdDk+JhLKUAQfzzgLEPy6wcXqS7f/xe1EETvsDP6GORG7SFuOs6cID5YkqchW/LXZbX5bc8j7ZcQ==}
    engines: {node: '>=8'}

  cache-base@1.0.1:
    resolution: {integrity: sha512-AKcdTnFSWATd5/GCPRxr2ChwIJ85CeyrEyjRHlKxQ56d4XJMGym0uAiKn0xbLOGOl3+yRpOTi484dVCEc5AUzQ==}
    engines: {node: '>=0.10.0'}

  call-bind-apply-helpers@1.0.2:
    resolution: {integrity: sha512-Sp1ablJ0ivDkSzjcaJdxEunN5/XvksFJ2sMBFfq6x0ryhQV/2b/KwFe21cMpmHtPOSij8K99/wSfoEuTObmuMQ==}
    engines: {node: '>= 0.4'}

  call-bound@1.0.4:
    resolution: {integrity: sha512-+ys997U96po4Kx/ABpBCqhA9EuxJaQWDQg7295H4hBphv3IZg0boBKuwYpt4YXp6MZ5AmZQnU/tyMTlRpaSejg==}
    engines: {node: '>= 0.4'}

  callsites@3.1.0:
    resolution: {integrity: sha512-P8BjAsXvZS+VIDUI11hHCQEv74YT67YUi5JJFNWIqL235sBmjX4+qx9Muvls5ivyNENctx46xQLQ3aTuE7ssaQ==}
    engines: {node: '>=6'}

  camelcase@6.3.0:
    resolution: {integrity: sha512-Gmy6FhYlCY7uOElZUSbxo2UCDH8owEk996gkbrpsgGtrJLM3J7jGxl9Ic7Qwwj4ivOE5AWZWRMecDdF7hqGjFA==}
    engines: {node: '>=10'}

  chai-as-promised@8.0.1:
    resolution: {integrity: sha512-OIEJtOL8xxJSH8JJWbIoRjybbzR52iFuDHuF8eb+nTPD6tgXLjRqsgnUGqQfFODxYvq5QdirT0pN9dZ0+Gz6rA==}
    peerDependencies:
      chai: '>= 2.1.2 < 6'

  chai@4.5.0:
    resolution: {integrity: sha512-RITGBfijLkBddZvnn8jdqoTypxvqbOLYQkGGxXzeFjVHvudaPw0HNFD9x928/eUwYWd2dPCugVqspGALTZZQKw==}
    engines: {node: '>=4'}

  chai@5.2.0:
    resolution: {integrity: sha512-mCuXncKXk5iCLhfhwTc0izo0gtEmpz5CtG2y8GiOINBlMVS6v8TMRc5TaLWKS6692m9+dVVfzgeVxR5UxWHTYw==}
    engines: {node: '>=12'}

  chalk@4.1.2:
    resolution: {integrity: sha512-oKnbhFyRIXpUuez8iBMmyEa4nbj4IOQyuhc/wy9kY7/WVPcwIO9VA668Pu8RkO7+0G76SLROeyw9CpQ061i4mA==}
    engines: {node: '>=10'}

  chalk@5.4.1:
    resolution: {integrity: sha512-zgVZuo2WcZgfUEmsn6eO3kINexW8RAE4maiQ8QNs8CtpPCSyMiYsULR3HQYkm3w8FIA3SberyMJMSldGsW+U3w==}
    engines: {node: ^12.17.0 || ^14.13 || >=16.0.0}

  check-error@1.0.3:
    resolution: {integrity: sha512-iKEoDYaRmd1mxM90a2OEfWhjsjPpYPuQ+lMYsoxB126+t8fw7ySEO48nmDg5COTjxDI65/Y2OWpeEHk3ZOe8zg==}

  check-error@2.1.1:
    resolution: {integrity: sha512-OAlb+T7V4Op9OwdkjmguYRqncdlx5JiofwOAUkmTF+jNdHwzTaTs4sRAGpzLF3oOz5xAyDGrPgeIDFQmDOTiJw==}
    engines: {node: '>= 16'}

  chokidar@1.7.0:
    resolution: {integrity: sha512-mk8fAWcRUOxY7btlLtitj3A45jOwSAxH4tOFOoEGbVsl6cL6pPMWUy7dwZ/canfj3QEdP6FHSnf/l1c6/WkzVg==}

  chokidar@3.6.0:
    resolution: {integrity: sha512-7VT13fmjotKpGipCW9JEQAusEPE+Ei8nl6/g4FBAmIm0GOOLMua9NDDo/DWp0ZAxCr3cPq5ZpBqmPAQgDda2Pw==}
    engines: {node: '>= 8.10.0'}

  chokidar@4.0.3:
    resolution: {integrity: sha512-Qgzu8kfBvo+cA4962jnP1KkS6Dop5NS6g7R5LFYJr4b8Ub94PPQXUksCw9PvXoeXPRRddRNC5C1JQUR2SMGtnA==}
    engines: {node: '>= 14.16.0'}

  class-utils@0.3.6:
    resolution: {integrity: sha512-qOhPa/Fj7s6TY8H8esGu5QNpMMQxz79h+urzrNYN6mn+9BnxlDGf5QZ+XeCDsxSjPqsSR56XOZOJmpeurnLMeg==}
    engines: {node: '>=0.10.0'}

  cliui@7.0.4:
    resolution: {integrity: sha512-OcRE68cOsVMXp1Yvonl/fzkQOyjLSu/8bhPDfQt0e0/Eb283TKP20Fs2MqoPsr9SwA595rRCA+QMzYc9nBP+JQ==}

  cliui@8.0.1:
    resolution: {integrity: sha512-BSeNnyus75C4//NQ9gQt1/csTXyo/8Sb+afLAkzAptFuMsod9HFokGNudZpi/oQV73hnVK+sR+5PVRMd+Dr7YQ==}
    engines: {node: '>=12'}

  clone@2.1.2:
    resolution: {integrity: sha512-3Pe/CF1Nn94hyhIYpjtiLhdCoEoz0DqQ+988E9gmeEdQZlojxnOb74wctFyuwWQHzqyf9X7C7MG8juUpqBJT8w==}
    engines: {node: '>=0.8'}

  collection-visit@1.0.0:
    resolution: {integrity: sha512-lNkKvzEeMBBjUGHZ+q6z9pSJla0KWAQPvtzhEV9+iGyQYG+pBpl7xKDhxoNSOZH2hhv0v5k0y2yAM4o4SjoSkw==}
    engines: {node: '>=0.10.0'}

  color-convert@2.0.1:
    resolution: {integrity: sha512-RRECPsj7iu/xb5oKYcsFHSppFNnsj/52OVTRKb4zP5onXwVF3zVmmToNcOfGC+CRDpfK/U584fMg38ZHCaElKQ==}
    engines: {node: '>=7.0.0'}

  color-name@1.1.4:
    resolution: {integrity: sha512-dOy+3AuW3a2wNbZHIuMZpTcgjGuLU/uBL/ubcZF9OXbDo8ff4O8yVp5Bf0efS8uEoYo5q4Fx7dY9OgQGXgAsQA==}

  combined-stream@1.0.8:
    resolution: {integrity: sha512-FQN4MRfuJeHf7cBbBMJFXhKSDq+2kAArBlmRBvcvFE5BB1HZKXtSFASDhdlz9zOYwxh8lDdnvmMOe/+5cdoEdg==}
    engines: {node: '>= 0.8'}

  component-emitter@1.3.1:
    resolution: {integrity: sha512-T0+barUSQRTUQASh8bx02dl+DhF54GtIDY13Y3m9oWTklKbb3Wv974meRpeZ3lp1JpLVECWWNHC4vaG2XHXouQ==}

  concat-map@0.0.1:
    resolution: {integrity: sha512-/Srv4dswyQNBfohGpz9o6Yb3Gz3SrUDqBH5rTuhGR7ahtlbYKnVxw2bCFMRljaA7EXHaXZ8wsHdodFvbkhKmqg==}

  content-disposition@0.5.4:
    resolution: {integrity: sha512-FveZTNuGw04cxlAiWbzi6zTAL/lhehaWbTtgluJh4/E95DqMwTmha3KZN1aAWA8cFIhHzMZUvLevkw5Rqk+tSQ==}
    engines: {node: '>= 0.6'}

  content-disposition@1.0.0:
    resolution: {integrity: sha512-Au9nRL8VNUut/XSzbQA38+M78dzP4D+eqg3gfJHMIHHYa3bg067xj1KxMUWj+VULbiZMowKngFFbKczUrNJ1mg==}
    engines: {node: '>= 0.6'}

  content-type@1.0.5:
    resolution: {integrity: sha512-nTjqfcBFEipKdXCv4YDQWCfmcLZKm81ldF0pAopTvyrFGVbcR6P/VAAd5G7N+0tTr8QqiU0tFadD6FK4NtJwOA==}
    engines: {node: '>= 0.6'}

  cookie-signature@1.0.6:
    resolution: {integrity: sha512-QADzlaHc8icV8I7vbaJXJwod9HWYp8uCqf1xa4OfNu1T7JVxQIrUgOWtHdNDtPiywmFbiS12VjotIXLrKM3orQ==}

  cookie-signature@1.2.2:
    resolution: {integrity: sha512-D76uU73ulSXrD1UXF4KE2TMxVVwhsnCgfAyTg9k8P6KGZjlXKrOLe4dJQKI3Bxi5wjesZoFXJWElNWBjPZMbhg==}
    engines: {node: '>=6.6.0'}

  cookie@0.7.1:
    resolution: {integrity: sha512-6DnInpx7SJ2AK3+CTUE/ZM0vWTUboZCegxhC2xiIydHR9jNuTAASBrfEpHhiGOZw/nX51bHt6YQl8jsGo4y/0w==}
    engines: {node: '>= 0.6'}

  cookie@0.7.2:
    resolution: {integrity: sha512-yki5XnKuf750l50uGTllt6kKILY4nQ1eNIQatoXEByZ5dWgnKqbnqmTrBE5B4N7lrMJKQ2ytWMiTO2o0v6Ew/w==}
    engines: {node: '>= 0.6'}

  cookie@1.0.2:
    resolution: {integrity: sha512-9Kr/j4O16ISv8zBBhJoi4bXOYNTkFLOqSL3UDB0njXxCXNezjeyVrJyGOWtgfs/q2km1gwBcfH8q1yEGoMYunA==}
    engines: {node: '>=18'}

  copy-descriptor@0.1.1:
    resolution: {integrity: sha512-XgZ0pFcakEUlbwQEVNg3+QAis1FyTL3Qel9FYy8pSkQqoG3PNoT0bOCQtOXcOkur21r2Eq2kI+IE+gsmAEVlYw==}
    engines: {node: '>=0.10.0'}

  core-js@2.6.12:
    resolution: {integrity: sha512-Kb2wC0fvsWfQrgk8HU5lW6U/Lcs8+9aaYcy4ZFc6DDlo4nZ7n70dEgE5rtR0oG6ufKDUnrwfWL1mXR5ljDatrQ==}
    deprecated: core-js@<3.23.3 is no longer maintained and not recommended for usage due to the number of issues. Because of the V8 engine whims, feature detection in old core-js versions could cause a slowdown up to 100x even if nothing is polyfilled. Some versions have web compatibility issues. Please, upgrade your dependencies to the actual version of core-js.

  core-util-is@1.0.3:
    resolution: {integrity: sha512-ZQBvi1DcpJ4GDqanjucZ2Hj3wEO5pZDS89BWbkcrvdxksJorwUDDZamX9ldFkp9aw2lmBDLgkObEA4DWNJ9FYQ==}

  cors@2.8.5:
    resolution: {integrity: sha512-KIHbLJqu73RGr/hnbrO9uBeixNGuvSQjul/jdFvS/KFSIH1hWVd1ng7zOHx+YrEfInLG7q4n6GHQ9cDtxv/P6g==}
    engines: {node: '>= 0.10'}

  cpx@1.5.0:
    resolution: {integrity: sha512-jHTjZhsbg9xWgsP2vuNW2jnnzBX+p4T+vNI9Lbjzs1n4KhOfa22bQppiFYLsWQKd8TzmL5aSP/Me3yfsCwXbDA==}
    hasBin: true

  create-require@1.1.1:
    resolution: {integrity: sha512-dcKFX3jn0MpIaXjisoRvexIJVEKzaq7z2rZKxf+MSr9TkdmHmsU4m2lcLojrj/FHl8mk5VxMmYA+ftRkP/3oKQ==}

  cross-spawn@7.0.6:
    resolution: {integrity: sha512-uV2QOWP2nWzsy2aMp8aRibhi9dlzF5Hgh5SHaB9OiTGEyDTiJJyx0uy51QXdyWbtAHNua4XJzUKca3OzKUd3vA==}
    engines: {node: '>= 8'}

  data-uri-to-buffer@4.0.1:
    resolution: {integrity: sha512-0R9ikRb668HB7QDxT1vkpuUBtqc53YyAwMwGeUFKRojY/NWKvdZ+9UYtRfGmhqNbRkTSVpMbmyhXipFFv2cb/A==}
    engines: {node: '>= 12'}

  debug@2.6.9:
    resolution: {integrity: sha512-bC7ElrdJaJnPbAP+1EotYvqZsb3ecl5wi6Bfi6BJTUcNowp6cvspg0jXznRTKDjm/E7AdgFBVeAPVMNcKGsHMA==}
    peerDependencies:
      supports-color: '*'
    peerDependenciesMeta:
      supports-color:
        optional: true

  debug@4.4.1:
    resolution: {integrity: sha512-KcKCqiftBJcZr++7ykoDIEwSa3XWowTfNPo92BYxjXiyYEVrUQh2aLyhxBCwww+heortUFxEJYcRzosstTEBYQ==}
    engines: {node: '>=6.0'}
    peerDependencies:
      supports-color: '*'
    peerDependenciesMeta:
      supports-color:
        optional: true

  decamelize@4.0.0:
    resolution: {integrity: sha512-9iE1PgSik9HeIIw2JO94IidnE3eBoQrFJ3w7sFuzSX4DpmZ3v5sZpUiV5Swcf6mQEF+Y0ru8Neo+p+nyh2J+hQ==}
    engines: {node: '>=10'}

  decode-uri-component@0.2.2:
    resolution: {integrity: sha512-FqUYQ+8o158GyGTrMFJms9qh3CqTKvAqgqsTnkLI8sKu0028orqBhxNMFkFen0zGyg6epACD32pjVk58ngIErQ==}
    engines: {node: '>=0.10'}

  deep-eql@4.1.4:
    resolution: {integrity: sha512-SUwdGfqdKOwxCPeVYjwSyRpJ7Z+fhpwIAtmCUdZIWZ/YP5R9WAsyuSgpLVDi9bjWoN2LXHNss/dk3urXtdQxGg==}
    engines: {node: '>=6'}

  deep-eql@5.0.2:
    resolution: {integrity: sha512-h5k/5U50IJJFpzfL6nO9jaaumfjO/f2NjK/oYB2Djzm4p9L+3T9qWpZqZ2hAbLPuuYq9wrU08WQyBTL5GbPk5Q==}
    engines: {node: '>=6'}

  deep-is@0.1.4:
    resolution: {integrity: sha512-oIPzksmTg4/MriiaYGO+okXDT7ztn/w3Eptv/+gSIdMdKsJo0u4CfYNFJPy+4SKMuCqGw2wxnA+URMg3t8a/bQ==}

  define-property@0.2.5:
    resolution: {integrity: sha512-Rr7ADjQZenceVOAKop6ALkkRAmH1A4Gx9hV/7ZujPUN2rkATqFO0JZLZInbAjpZYoJ1gUx8MRMQVkYemcbMSTA==}
    engines: {node: '>=0.10.0'}

  define-property@1.0.0:
    resolution: {integrity: sha512-cZTYKFWspt9jZsMscWo8sc/5lbPC9Q0N5nBLgb+Yd915iL3udB1uFgS3B8YCx66UVHq018DAVFoee7x+gxggeA==}
    engines: {node: '>=0.10.0'}

  define-property@2.0.2:
    resolution: {integrity: sha512-jwK2UV4cnPpbcG7+VRARKTZPUWowwXA8bzH5NP6ud0oeAxyYPuGZUAC7hMugpCdz4BeSZl2Dl9k66CHJ/46ZYQ==}
    engines: {node: '>=0.10.0'}

  delayed-stream@1.0.0:
    resolution: {integrity: sha512-ZySD7Nf91aLB0RxL4KGrKHBXl7Eds1DAmEdcoVawXnLD7SDhpNgtuII2aAkg7a7QS41jxPSZ17p4VdGnMHk3MQ==}
    engines: {node: '>=0.4.0'}

  depd@2.0.0:
    resolution: {integrity: sha512-g7nH6P6dyDioJogAAGprGpCtVImJhpPk/roCzdb3fIh61/s/nPsfR6onyMwkCAR/OlC3yBC0lESvUoQEAssIrw==}
    engines: {node: '>= 0.8'}

  dequal@2.0.3:
    resolution: {integrity: sha512-0je+qPKHEMohvfRTCEo3CrPG6cAzAYgmzKyxRiYSSDkS6eGJdyVJm7WaYA5ECaAD9wLB2T4EEeymA5aFVcYXCA==}
    engines: {node: '>=6'}

  destroy@1.2.0:
    resolution: {integrity: sha512-2sJGJTaXIIaR1w4iJSNoN0hnMY7Gpc/n8D4qSCJw8QqFWXf7cuAgnEHxBpweaVcPevC2l3KpjYCx3NypQQgaJg==}
    engines: {node: '>= 0.8', npm: 1.2.8000 || >= 1.4.16}

  diff-match-patch@1.0.5:
    resolution: {integrity: sha512-IayShXAgj/QMXgB0IWmKx+rOPuGMhqm5w6jvFxmVenXKIzRqTAAsbBPT3kWQeGANj3jGgvcvv4yK6SxqYmikgw==}

  diff@4.0.2:
    resolution: {integrity: sha512-58lmxKSA4BNyLz+HHMUzlOEpg09FV+ev6ZMe3vJihgdxzgcwZ8VoEEPmALCZG9LmqfVoNMMKpttIYTVG6uDY7A==}
    engines: {node: '>=0.3.1'}

  diff@5.2.0:
    resolution: {integrity: sha512-uIFDxqpRZGZ6ThOk84hEfqWoHx2devRFvpTZcTHur85vImfaxUbTW9Ryh4CpCuDnToOP1CEtXKIgytHBPVff5A==}
    engines: {node: '>=0.3.1'}

  diff@7.0.0:
    resolution: {integrity: sha512-PJWHUb1RFevKCwaFA9RlG5tCd+FO5iRh9A8HEtkmBH2Li03iJriB6m6JIN4rGz3K3JLawI7/veA1xzRKP6ISBw==}
    engines: {node: '>=0.3.1'}

  dotenv@16.5.0:
    resolution: {integrity: sha512-m/C+AwOAr9/W1UOIZUo232ejMNnJAJtYQjUbHoNTBNTJSvqzzDh7vnrei3o3r3m9blf6ZoDkvcw0VmozNRFJxg==}
    engines: {node: '>=12'}

  dunder-proto@1.0.1:
    resolution: {integrity: sha512-KIN/nDJBQRcXw0MLVhZE9iQHmG68qAVIBg9CqmUYjmQIhgij9U5MFvrqkUL5FbtyyzZuOeOt0zdeRe4UY7ct+A==}
    engines: {node: '>= 0.4'}

  duplexer@0.1.2:
    resolution: {integrity: sha512-jtD6YG370ZCIi/9GTaJKQxWTZD045+4R4hTk/x1UyoqadyJ9x9CgSi1RlVDQF8U2sxLLSnFkCaMihqljHIWgMg==}

  eastasianwidth@0.2.0:
    resolution: {integrity: sha512-I88TYZWc9XiYHRQ4/3c5rjjfgkjhLyW2luGIheGERbNQ6OY7yTybanSpDXZa8y7VUP9YmDcYa+eyq4ca7iLqWA==}

  ee-first@1.1.1:
    resolution: {integrity: sha512-WMwm9LhRUo+WUaRN+vRuETqG89IgZphVSNkdFgeb6sS/E4OrDIN7t48CAewSHXc6C8lefD8KKfr5vY61brQlow==}

  elliptic@6.6.1:
    resolution: {integrity: sha512-RaddvvMatK2LJHqFJ+YA4WysVN5Ita9E35botqIYspQ4TkRAlCicdzKOjlyv/1Za5RyTNn7di//eEV0uTAfe3g==}

<<<<<<< HEAD
  ember-api@file:lib/ember-api:
    resolution: {directory: lib/ember-api, type: directory}

  ember-mcp-tool-server@file:lib/mcp-tools/emberai-mcp:
    resolution: {directory: lib/mcp-tools/emberai-mcp, type: directory}
    hasBin: true

  ember-schemas@file:lib/ember-schemas:
    resolution: {directory: lib/ember-schemas, type: directory}

=======
>>>>>>> 85a05a75
  emoji-regex@8.0.0:
    resolution: {integrity: sha512-MSjYzcWNOA0ewAHpz0MxpYFvwg6yjy1NG3xteoqz644VCo/RPgnr1/GGt+ic3iJTzQ8Eu3TdM14SawnVUmGE6A==}

  emoji-regex@9.2.2:
    resolution: {integrity: sha512-L18DaJsXSUk2+42pv8mLs5jJT2hqFkFE4j21wOmgbUqsZ2hL72NsUU785g9RXgo3s0ZNgVl42TiHp3ZtOv/Vyg==}

  encodeurl@1.0.2:
    resolution: {integrity: sha512-TPJXq8JqFaVYm2CWmPvnP2Iyo4ZSM7/QKcSmuMLDObfpH5fi7RUGmd/rTDf+rut/saiDiQEeVTNgAmJEdAOx0w==}
    engines: {node: '>= 0.8'}

  encodeurl@2.0.0:
    resolution: {integrity: sha512-Q0n9HRi4m6JuGIV1eFlmvJB7ZEVxu93IrMyiMsGC0lrMJMWzRgx6WGquyfQgZVb31vhGgXnfmPNNXmxnOkRBrg==}
    engines: {node: '>= 0.8'}

  es-define-property@1.0.1:
    resolution: {integrity: sha512-e3nRfgfUZ4rNGL232gUgX06QNyyez04KdjFrF+LTRoOXmrOgFKDg4BCdsjW8EnT69eqdYGmRpJwiPVYNrCaW3g==}
    engines: {node: '>= 0.4'}

  es-errors@1.3.0:
    resolution: {integrity: sha512-Zf5H2Kxt2xjTvbJvP2ZWLEICxA6j+hAmMzIlypy4xcBg1vKVnx89Wy0GbS+kf5cwCVFFzdCFh2XSCFNULS6csw==}
    engines: {node: '>= 0.4'}

  es-module-lexer@1.7.0:
    resolution: {integrity: sha512-jEQoCwk8hyb2AZziIOLhDqpm5+2ww5uIE6lkO/6jcOCusfk6LhMHpXXfBLXTZ7Ydyt0j4VoUQv6uGNYbdW+kBA==}

  es-object-atoms@1.1.1:
    resolution: {integrity: sha512-FGgH2h8zKNim9ljj7dankFPcICIK9Cp5bm+c2gQSYePhpaG5+esrLODihIorn+Pe6FGJzWhXQotPv73jTaldXA==}
    engines: {node: '>= 0.4'}

  es-set-tostringtag@2.1.0:
    resolution: {integrity: sha512-j6vWzfrGVfyXxge+O0x5sh6cvxAog0a/4Rdd2K36zCMV5eJ+/+tOAngRO8cODMNWbVRdVlmGZQL2YS3yR8bIUA==}
    engines: {node: '>= 0.4'}

  esbuild@0.25.5:
    resolution: {integrity: sha512-P8OtKZRv/5J5hhz0cUAdu/cLuPIKXpQl1R9pZtvmHWQvrAUVd0UNIPT4IB4W3rNOqVO0rlqHmCIbSwxh/c9yUQ==}
    engines: {node: '>=18'}
    hasBin: true

  escalade@3.2.0:
    resolution: {integrity: sha512-WUj2qlxaQtO4g6Pq5c29GTcWGDyd8itL8zTlipgECz3JesAiiOKotd8JU6otB3PACgG6xkJUyVhboMS+bje/jA==}
    engines: {node: '>=6'}

  escape-html@1.0.3:
    resolution: {integrity: sha512-NiSupZ4OeuGwr68lGIeym/ksIZMJodUGOSCZ/FSnTxcrekbvqrgdUxlJOMpijaKZVjAJrWrGs/6Jy8OMuyj9ow==}

  escape-string-regexp@4.0.0:
    resolution: {integrity: sha512-TtpcNJ3XAzx3Gq8sWRzJaVajRs0uVxA2YAkdb1jm2YkPz4G6egUFAyA3n5vtEIZefPk5Wa4UXbKuS5fKkJWdgA==}
    engines: {node: '>=10'}

  eslint-config-prettier@9.1.0:
    resolution: {integrity: sha512-NSWl5BFQWEPi1j4TjVNItzYV7dZXZ+wP6I6ZhrBGpChQhZRUaElihE9uRRkcbRnNb76UMKDF3r+WTmNcGPKsqw==}
    hasBin: true
    peerDependencies:
      eslint: '>=7.0.0'

  eslint-scope@8.4.0:
    resolution: {integrity: sha512-sNXOfKCn74rt8RICKMvJS7XKV/Xk9kA7DyJr8mJik3S7Cwgy3qlkkmyS2uQB3jiJg6VNdZd/pDBJu0nvG2NlTg==}
    engines: {node: ^18.18.0 || ^20.9.0 || >=21.1.0}

  eslint-visitor-keys@3.4.3:
    resolution: {integrity: sha512-wpc+LXeiyiisxPlEkUzU6svyS1frIO3Mgxj1fdy7Pm8Ygzguax2N3Fa/D/ag1WqbOprdI+uY6wMUl8/a2G+iag==}
    engines: {node: ^12.22.0 || ^14.17.0 || >=16.0.0}

  eslint-visitor-keys@4.2.1:
    resolution: {integrity: sha512-Uhdk5sfqcee/9H/rCOJikYz67o0a2Tw2hGRPOG2Y1R2dg7brRe1uG0yaNQDHu+TO/uQPF/5eCapvYSmHUjt7JQ==}
    engines: {node: ^18.18.0 || ^20.9.0 || >=21.1.0}

  eslint@9.28.0:
    resolution: {integrity: sha512-ocgh41VhRlf9+fVpe7QKzwLj9c92fDiqOj8Y3Sd4/ZmVA4Btx4PlUYPq4pp9JDyupkf1upbEXecxL2mwNV7jPQ==}
    engines: {node: ^18.18.0 || ^20.9.0 || >=21.1.0}
    hasBin: true
    peerDependencies:
      jiti: '*'
    peerDependenciesMeta:
      jiti:
        optional: true

  espree@10.4.0:
    resolution: {integrity: sha512-j6PAQ2uUr79PZhBjP5C5fhl8e39FmRnOjsD5lGnWrFU8i2G776tBK7+nP8KuQUTTyAZUwfQqXAgrVH5MbH9CYQ==}
    engines: {node: ^18.18.0 || ^20.9.0 || >=21.1.0}

  esquery@1.6.0:
    resolution: {integrity: sha512-ca9pw9fomFcKPvFLXhBKUK90ZvGibiGOvRJNbjljY7s7uq/5YO4BOzcYtJqExdx99rF6aAcnRxHmcUHcz6sQsg==}
    engines: {node: '>=0.10'}

  esrecurse@4.3.0:
    resolution: {integrity: sha512-KmfKL3b6G+RXvP8N1vr3Tq1kL/oCFgn2NYXEtqP8/L3pKapUA4G8cFVaoF3SU323CD4XypR/ffioHmkti6/Tag==}
    engines: {node: '>=4.0'}

  estraverse@5.3.0:
    resolution: {integrity: sha512-MMdARuVEQziNTeJD8DgMqmhwR11BRQ/cBP+pLtYdSTnf3MIO8fFeiINEbX36ZdNlfU/7A9f3gUw49B3oQsvwBA==}
    engines: {node: '>=4.0'}

  estree-walker@3.0.3:
    resolution: {integrity: sha512-7RUKfXgSMMkzt6ZuXmqapOurLGPPfgj6l9uRZ7lRGolvk0y2yocc35LdcxKC5PQZdn2DMqioAQ2NoWcrTKmm6g==}

  esutils@2.0.3:
    resolution: {integrity: sha512-kVscqXk4OCp68SZ0dkgEKVi6/8ij300KBWTJq32P/dYeWTSwK41WyTxalN1eRmA5Z9UU/LX9D7FWSmV9SAYx6g==}
    engines: {node: '>=0.10.0'}

  etag@1.8.1:
    resolution: {integrity: sha512-aIL5Fx7mawVa300al2BnEE4iNvo1qETxLrPI/o05L7z6go7fCw1J6EQmbK4FmJ2AS7kgVF/KEZWufBfdClMcPg==}
    engines: {node: '>= 0.6'}

  ethers@5.8.0:
    resolution: {integrity: sha512-DUq+7fHrCg1aPDFCHx6UIPb3nmt2XMpM7Y/g2gLhsl3lIBqeAfOJIl1qEvRf2uq3BiKxmh6Fh5pfp2ieyek7Kg==}

  event-target-shim@5.0.1:
    resolution: {integrity: sha512-i/2XbnSz/uxRCU6+NdVJgKWDTM427+MqYbkQzD321DuCQJUqOuJKIA0IM2+W2xtYHdKOmZ4dR6fExsd4SXL+WQ==}
    engines: {node: '>=6'}

  eventemitter3@5.0.1:
    resolution: {integrity: sha512-GWkBvjiSZK87ELrYOSESUYeVIc9mvLLf/nXalMOS5dYrgZq9o5OVkbZAVM06CVxYsCwH9BDZFPlQTlPA1j4ahA==}

  eventsource-parser@3.0.2:
    resolution: {integrity: sha512-6RxOBZ/cYgd8usLwsEl+EC09Au/9BcmCKYF2/xbml6DNczf7nv0MQb+7BA2F+li6//I+28VNlQR37XfQtcAJuA==}
    engines: {node: '>=18.0.0'}

  eventsource@3.0.7:
    resolution: {integrity: sha512-CRT1WTyuQoD771GW56XEZFQ/ZoSfWid1alKGDYMmkt2yl8UXrVR4pspqWNEcqKvVIzg6PAltWjxcSSPrboA4iA==}
    engines: {node: '>=18.0.0'}

  expand-brackets@0.1.5:
    resolution: {integrity: sha512-hxx03P2dJxss6ceIeri9cmYOT4SRs3Zk3afZwWpOsRqLqprhTR8u++SlC+sFGsQr7WGFPdMF7Gjc1njDLDK6UA==}
    engines: {node: '>=0.10.0'}

  expand-brackets@2.1.4:
    resolution: {integrity: sha512-w/ozOKR9Obk3qoWeY/WDi6MFta9AoMR+zud60mdnbniMcBxRuFJyDt2LdX/14A1UABeqk+Uk+LDfUpvoGKppZA==}
    engines: {node: '>=0.10.0'}

  expand-range@1.8.2:
    resolution: {integrity: sha512-AFASGfIlnIbkKPQwX1yHaDjFvh/1gyKJODme52V6IORh69uEYgZp0o9C+qsIGNVEiuuhQU0CSSl++Rlegg1qvA==}
    engines: {node: '>=0.10.0'}

  expect-type@1.2.1:
    resolution: {integrity: sha512-/kP8CAwxzLVEeFrMm4kMmy4CCDlpipyA7MYLVrdJIkV0fYF0UaigQHRsxHiuY/GEea+bh4KSv3TIlgr+2UL6bw==}
    engines: {node: '>=12.0.0'}

  express-rate-limit@7.5.0:
    resolution: {integrity: sha512-eB5zbQh5h+VenMPM3fh+nw1YExi5nMr6HUCR62ELSP11huvxm/Uir1H1QEyTkk5QX6A58pX6NmaTMceKZ0Eodg==}
    engines: {node: '>= 16'}
    peerDependencies:
      express: ^4.11 || 5 || ^5.0.0-beta.1

  express@4.21.2:
    resolution: {integrity: sha512-28HqgMZAmih1Czt9ny7qr6ek2qddF4FclbMzwhCREB6OFfH+rXAnuNCwo1/wFvrtbgsQDb4kSbX9de9lFbrXnA==}
    engines: {node: '>= 0.10.0'}

  express@5.1.0:
    resolution: {integrity: sha512-DT9ck5YIRU+8GYzzU5kT3eHGA5iL+1Zd0EutOmTE9Dtk+Tvuzd23VBU+ec7HPNSTxXYO55gPV/hq4pSBJDjFpA==}
    engines: {node: '>= 18'}

  extend-shallow@2.0.1:
    resolution: {integrity: sha512-zCnTtlxNoAiDc3gqY2aYAWFx7XWWiasuF2K8Me5WbN8otHKTUKBwjPtNpRs/rbUZm7KxWAaNj7P1a/p52GbVug==}
    engines: {node: '>=0.10.0'}

  extend-shallow@3.0.2:
    resolution: {integrity: sha512-BwY5b5Ql4+qZoefgMj2NUmx+tehVTH/Kf4k1ZEtOHNFcm2wSxMRo992l6X3TIgni2eZVTZ85xMOjF31fwZAj6Q==}
    engines: {node: '>=0.10.0'}

  extglob@0.3.2:
    resolution: {integrity: sha512-1FOj1LOwn42TMrruOHGt18HemVnbwAmAak7krWk+wa93KXxGbK+2jpezm+ytJYDaBX0/SPLZFHKM7m+tKobWGg==}
    engines: {node: '>=0.10.0'}

  extglob@2.0.4:
    resolution: {integrity: sha512-Nmb6QXkELsuBr24CJSkilo6UHHgbekK5UiZgfE6UHD3Eb27YC6oD+bhcT+tJ6cl8dmsgdQxnWlcry8ksBIBLpw==}
    engines: {node: '>=0.10.0'}

  fast-decode-uri-component@1.0.1:
    resolution: {integrity: sha512-WKgKWg5eUxvRZGwW8FvfbaH7AXSh2cL+3j5fMGzUMCxWBJ3dV3a7Wz8y2f/uQ0e3B6WmodD3oS54jTQ9HVTIIg==}

  fast-deep-equal@3.1.3:
    resolution: {integrity: sha512-f3qQ9oQy9j2AhBe/H9VC91wLmKBCCU/gDOnKNAYG5hswO7BLKj09Hc5HYNz9cGI++xlpDCIgDaitVs03ATR84Q==}

  fast-glob@3.3.3:
    resolution: {integrity: sha512-7MptL8U0cqcFdzIzwOTHoilX9x5BrNqye7Z/LuC7kCMRio1EMSyqRK3BEAUD7sXRq4iT4AzTVuZdhgQ2TCvYLg==}
    engines: {node: '>=8.6.0'}

  fast-json-stable-stringify@2.1.0:
    resolution: {integrity: sha512-lhd/wF+Lk98HZoTCtlVraHtfh5XYijIjalXck7saUtuanSDyLMxnHhSXEDJqHxD7msR8D0uCmqlkwjCV8xvwHw==}

  fast-json-stringify@6.0.1:
    resolution: {integrity: sha512-s7SJE83QKBZwg54dIbD5rCtzOBVD43V1ReWXXYqBgwCwHLYAAT0RQc/FmrQglXqWPpz6omtryJQOau5jI4Nrvg==}

  fast-levenshtein@2.0.6:
    resolution: {integrity: sha512-DCXu6Ifhqcks7TZKY3Hxp3y6qphY5SJZmrWMDrKcERSOXWQdMhU9Ig/PYrzyw/ul9jOIyh0N4M0tbC5hodg8dw==}

  fast-querystring@1.1.2:
    resolution: {integrity: sha512-g6KuKWmFXc0fID8WWH0jit4g0AGBoJhCkJMb1RmbsSEUNvQ+ZC8D6CUZ+GtF8nMzSPXnhiePyyqqipzNNEnHjg==}

  fast-redact@3.5.0:
    resolution: {integrity: sha512-dwsoQlS7h9hMeYUq1W++23NDcBLV4KqONnITDV9DjfS3q1SgDGVrBdvvTLUotWtPSD7asWDV9/CmsZPy8Hf70A==}
    engines: {node: '>=6'}

  fast-uri@3.0.6:
    resolution: {integrity: sha512-Atfo14OibSv5wAp4VWNsFYE1AchQRTv9cBGWET4pZWHzYshFSS9NQI6I57rdKn9croWVMbYFbLhJ+yJvmZIIHw==}

  fastify@5.4.0:
    resolution: {integrity: sha512-I4dVlUe+WNQAhKSyv15w+dwUh2EPiEl4X2lGYMmNSgF83WzTMAPKGdWEv5tPsCQOb+SOZwz8Vlta2vF+OeDgRw==}

  fastq@1.19.1:
    resolution: {integrity: sha512-GwLTyxkCXjXbxqIhTsMI2Nui8huMPtnxg7krajPJAjnEG/iiOS7i+zCtWGZR9G0NBKbXKh6X9m9UIsYX/N6vvQ==}

  fdir@6.4.6:
    resolution: {integrity: sha512-hiFoqpyZcfNm1yc4u8oWCf9A2c4D3QjCrks3zmoVKVxpQRzmPNar1hUJcBG2RQHvEVGDN+Jm81ZheVLAQMK6+w==}
    peerDependencies:
      picomatch: ^3 || ^4
    peerDependenciesMeta:
      picomatch:
        optional: true

  fetch-blob@3.2.0:
    resolution: {integrity: sha512-7yAQpD2UMJzLi1Dqv7qFYnPbaPx7ZfFK6PiIxQ4PfkGPyNyl2Ugx+a/umUonmKqjhM4DnfbMvdX6otXq83soQQ==}
    engines: {node: ^12.20 || >= 14.13}

  fflate@0.8.2:
    resolution: {integrity: sha512-cPJU47OaAoCbg0pBvzsgpTPhmhqI5eJjh/JIu8tPj5q+T7iLvW/JAYUqmE7KOB4R1ZyEhzBaIQpQpardBF5z8A==}

  file-entry-cache@8.0.0:
    resolution: {integrity: sha512-XXTUwCvisa5oacNGRP9SfNtYBNAMi+RPwBFmblZEF7N7swHYQS6/Zfk7SRwx4D5j3CH211YNRco1DEMNVfZCnQ==}
    engines: {node: '>=16.0.0'}

  file-uri-to-path@1.0.0:
    resolution: {integrity: sha512-0Zt+s3L7Vf1biwWZ29aARiVYLx7iMGnEUl9x33fbB/j3jR81u/O2LbqK+Bm1CDSNDKVtJ/YjwY7TUd5SkeLQLw==}

  filename-regex@2.0.1:
    resolution: {integrity: sha512-BTCqyBaWBTsauvnHiE8i562+EdJj+oUpkqWp2R1iCoR8f6oo8STRu3of7WJJ0TqWtxN50a5YFpzYK4Jj9esYfQ==}
    engines: {node: '>=0.10.0'}

  fill-range@2.2.4:
    resolution: {integrity: sha512-cnrcCbj01+j2gTG921VZPnHbjmdAf8oQV/iGeV2kZxGSyfYjjTyY79ErsK1WJWMpw6DaApEX72binqJE+/d+5Q==}
    engines: {node: '>=0.10.0'}

  fill-range@4.0.0:
    resolution: {integrity: sha512-VcpLTWqWDiTerugjj8e3+esbg+skS3M9e54UuR3iCeIDMXCLTsAH8hTSzDQU/X6/6t3eYkOKoZSef2PlU6U1XQ==}
    engines: {node: '>=0.10.0'}

  fill-range@7.1.1:
    resolution: {integrity: sha512-YsGpe3WHLK8ZYi4tWDg2Jy3ebRz2rXowDxnld4bkQB00cc/1Zw9AWnC0i9ztDJitivtQvaI9KaLyKrc+hBW0yg==}
    engines: {node: '>=8'}

  finalhandler@1.3.1:
    resolution: {integrity: sha512-6BN9trH7bp3qvnrRyzsBz+g3lZxTNZTbVO2EV1CS0WIcDbawYVdYvGflME/9QP0h0pYlCDBCTjYa9nZzMDpyxQ==}
    engines: {node: '>= 0.8'}

  finalhandler@2.1.0:
    resolution: {integrity: sha512-/t88Ty3d5JWQbWYgaOGCCYfXRwV1+be02WqYYlL6h0lEiUAMPM8o8qKGO01YIkOHzka2up08wvgYD0mDiI+q3Q==}
    engines: {node: '>= 0.8'}

  find-index@0.1.1:
    resolution: {integrity: sha512-uJ5vWrfBKMcE6y2Z8834dwEZj9mNGxYa3t3I53OwFeuZ8D9oc2E5zcsrkuhX6h4iYrjhiv0T3szQmxlAV9uxDg==}

  find-my-way@9.3.0:
    resolution: {integrity: sha512-eRoFWQw+Yv2tuYlK2pjFS2jGXSxSppAs3hSQjfxVKxM5amECzIgYYc1FEI8ZmhSh/Ig+FrKEz43NLRKJjYCZVg==}
    engines: {node: '>=20'}

  find-up@5.0.0:
    resolution: {integrity: sha512-78/PXT1wlLLDgTzDs7sjq9hzz0vXD+zn+7wypEe4fXQxCmdmqfGsEPQxmiCSQI3ajFV91bVSsvNtrJRiW6nGng==}
    engines: {node: '>=10'}

  flat-cache@4.0.1:
    resolution: {integrity: sha512-f7ccFPK3SXFHpx15UIGyRJ/FJQctuKZ0zVuN3frBo4HnK3cay9VEW0R6yPYFHC0AgqhukPzKjq22t5DmAyqGyw==}
    engines: {node: '>=16'}

  flat@5.0.2:
    resolution: {integrity: sha512-b6suED+5/3rTpUBdG1gupIl8MPFCAMA0QXwmljLhvCUKcUvdE4gWky9zpuGCcXHOsz4J9wPGNWq6OKpmIzz3hQ==}
    hasBin: true

  flatted@3.3.3:
    resolution: {integrity: sha512-GX+ysw4PBCz0PzosHDepZGANEuFCMLrnRTiEy9McGjmkCQYwRq4A/X786G/fjM/+OjsWSU1ZrY5qyARZmO/uwg==}

  follow-redirects@1.15.9:
    resolution: {integrity: sha512-gew4GsXizNgdoRyqmyfMHyAmXsZDk6mHkSxZFCzW9gwlbtOW44CDtYavM+y+72qD/Vq2l550kMF52DT8fOLJqQ==}
    engines: {node: '>=4.0'}
    peerDependencies:
      debug: '*'
    peerDependenciesMeta:
      debug:
        optional: true

  for-in@1.0.2:
    resolution: {integrity: sha512-7EwmXrOjyL+ChxMhmG5lnW9MPt1aIeZEwKhQzoBUdTV0N3zuwWDZYVJatDvZ2OyzPUvdIAZDsCetk3coyMfcnQ==}
    engines: {node: '>=0.10.0'}

  for-own@0.1.5:
    resolution: {integrity: sha512-SKmowqGTJoPzLO1T0BBJpkfp3EMacCMOuH40hOUbrbzElVktk4DioXVM99QkLCyKoiuOmyjgcWMpVz2xjE7LZw==}
    engines: {node: '>=0.10.0'}

  foreground-child@3.3.1:
    resolution: {integrity: sha512-gIXjKqtFuWEgzFRJA9WCQeSJLZDjgJUOMCMzxtvFq/37KojM1BFGufqsCy0r4qSQmYLsZYMeyRqzIWOMup03sw==}
    engines: {node: '>=14'}

  form-data-encoder@1.7.2:
    resolution: {integrity: sha512-qfqtYan3rxrnCk1VYaA4H+Ms9xdpPqvLZa6xmMgFvhO32x7/3J/ExcTd6qpxM0vH2GdMI+poehyBZvqfMTto8A==}

  form-data@4.0.3:
    resolution: {integrity: sha512-qsITQPfmvMOSAdeyZ+12I1c+CKSstAFAwu+97zrnWAbIr5u8wfsExUzCesVLC8NgHuRUqNN4Zy6UPWUTRGslcA==}
    engines: {node: '>= 6'}

  formdata-node@4.4.1:
    resolution: {integrity: sha512-0iirZp3uVDjVGt9p49aTaqjk84TrglENEDuqfdlZQ1roC9CWlPk6Avf8EEnZNcAqPonwkG35x4n3ww/1THYAeQ==}
    engines: {node: '>= 12.20'}

  formdata-polyfill@4.0.10:
    resolution: {integrity: sha512-buewHzMvYL29jdeQTVILecSaZKnt/RJWjoZCF5OW60Z67/GmSLBkOFM7qh1PI3zFNtJbaZL5eQu1vLfazOwj4g==}
    engines: {node: '>=12.20.0'}

  forwarded@0.2.0:
    resolution: {integrity: sha512-buRG0fpBtRHSTCOASe6hD258tEubFoRLb4ZNA6NxMVHNw2gOcwHo9wyablzMzOA5z9xA9L1KNjk/Nt6MT9aYow==}
    engines: {node: '>= 0.6'}

  fragment-cache@0.2.1:
    resolution: {integrity: sha512-GMBAbW9antB8iZRHLoGw0b3HANt57diZYFO/HL1JGIC1MjKrdmhxvrJbupnVvpys0zsz7yBApXdQyfepKly2kA==}
    engines: {node: '>=0.10.0'}

  fresh@0.5.2:
    resolution: {integrity: sha512-zJ2mQYM18rEFOudeV4GShTGIQ7RbzA7ozbU9I/XBpm7kqgMywgmylMwXHxZJmkVoYkna9d2pVXVXPdYTP9ej8Q==}
    engines: {node: '>= 0.6'}

  fresh@2.0.0:
    resolution: {integrity: sha512-Rx/WycZ60HOaqLKAi6cHRKKI7zxWbJ31MhntmtwMoaTeF7XFH9hhBp8vITaMidfljRQ6eYWCKkaTK+ykVJHP2A==}
    engines: {node: '>= 0.8'}

  fs.realpath@1.0.0:
    resolution: {integrity: sha512-OO0pH2lK6a0hZnAdau5ItzHPI6pUlvI7jMVnxUQRtw4owF2wk8lOSabtGDCTP4Ggrg2MbGnWO9X8K1t4+fGMDw==}

  fsevents@1.2.13:
    resolution: {integrity: sha512-oWb1Z6mkHIskLzEJ/XWX0srkpkTQ7vaopMQkyaEIoq0fmtFVxOthb8cCxeT+p3ynTdkk/RZwbgG4brR5BeWECw==}
    engines: {node: '>= 4.0'}
    os: [darwin]
    deprecated: Upgrade to fsevents v2 to mitigate potential security issues

  fsevents@2.3.3:
    resolution: {integrity: sha512-5xoDfX+fL7faATnagmWPpbFtwh/R77WmMMqqHGS65C3vvB0YHrgF+B1YmZ3441tMj5n63k0212XNoJwzlhffQw==}
    engines: {node: ^8.16.0 || ^10.6.0 || >=11.0.0}
    os: [darwin]

  function-bind@1.1.2:
    resolution: {integrity: sha512-7XHNxH7qX9xG5mIwxkhumTox/MIRNcOgDrxWsMt2pAr23WHp6MrRlN7FBSFpCpr+oVO0F744iUgR82nJMfG2SA==}

  get-caller-file@2.0.5:
    resolution: {integrity: sha512-DyFP3BM/3YHTQOCUL/w0OZHR0lpKeGrxotcHWcqNEdnltqFwXVfhEBQ94eIo34AfQpo0rGki4cyIiftY06h2Fg==}
    engines: {node: 6.* || 8.* || >= 10.*}

  get-func-name@2.0.2:
    resolution: {integrity: sha512-8vXOvuE167CtIc3OyItco7N/dpRtBbYOsPsXCz7X/PMnlGjYjSGuZJgM1Y7mmew7BKf9BqvLX2tnOVy1BBUsxQ==}

  get-intrinsic@1.3.0:
    resolution: {integrity: sha512-9fSjSaos/fRIVIp+xSJlE6lfwhES7LNtKaCBIamHsjr2na1BiABJPo0mOjjz8GJDURarmCPGqaiVg5mfjb98CQ==}
    engines: {node: '>= 0.4'}

  get-proto@1.0.1:
    resolution: {integrity: sha512-sTSfBjoXBp89JvIKIefqw7U2CCebsc74kiY6awiGogKtoSGbgjYE/G/+l9sF3MWFPNc9IcoOC4ODfKHfxFmp0g==}
    engines: {node: '>= 0.4'}

  get-tsconfig@4.10.1:
    resolution: {integrity: sha512-auHyJ4AgMz7vgS8Hp3N6HXSmlMdUyhSUrfBF16w153rxtLIEOE+HGqaBppczZvnHLqQJfiHotCYpNhl0lUROFQ==}

  get-value@2.0.6:
    resolution: {integrity: sha512-Ln0UQDlxH1BapMu3GPtf7CuYNwRZf2gwCuPqbyG6pB8WfmFpzqcy4xtAaAMUhnNqjMKTiCPZG2oMT3YSx8U2NA==}
    engines: {node: '>=0.10.0'}

  glob-base@0.3.0:
    resolution: {integrity: sha512-ab1S1g1EbO7YzauaJLkgLp7DZVAqj9M/dvKlTt8DkXA2tiOIcSMrlVI2J1RZyB5iJVccEscjGn+kpOG9788MHA==}
    engines: {node: '>=0.10.0'}

  glob-parent@2.0.0:
    resolution: {integrity: sha512-JDYOvfxio/t42HKdxkAYaCiBN7oYiuxykOxKxdaUW5Qn0zaYN3gRQWolrwdnf0shM9/EP0ebuuTmyoXNr1cC5w==}

  glob-parent@5.1.2:
    resolution: {integrity: sha512-AOIgSQCepiJYwP3ARnGx+5VnTu2HBYdzbGP45eLw1vr3zB3vZLeyed1sC9hnbcOc9/SrMyM5RPQrkGz4aS9Zow==}
    engines: {node: '>= 6'}

  glob-parent@6.0.2:
    resolution: {integrity: sha512-XxwI8EOhVQgWp6iDL+3b0r86f4d6AX6zSU55HfB4ydCEuXLXc5FcYeOu+nnGftS4TEju/11rt4KJPTMgbfmv4A==}
    engines: {node: '>=10.13.0'}

  glob2base@0.0.12:
    resolution: {integrity: sha512-ZyqlgowMbfj2NPjxaZZ/EtsXlOch28FRXgMd64vqZWk1bT9+wvSRLYD1om9M7QfQru51zJPAT17qXm4/zd+9QA==}
    engines: {node: '>= 0.10'}

  glob@10.4.5:
    resolution: {integrity: sha512-7Bv8RF0k6xjo7d4A/PxYLbUCfb6c+Vpd2/mB2yRDlew7Jb5hEXiCD9ibfO7wpk8i4sevK6DFny9h7EYbM3/sHg==}
    hasBin: true

  glob@7.2.3:
    resolution: {integrity: sha512-nFR0zLpU2YCaRxwoCJvL6UvCH2JFyFVIvwTLsIf21AuHlMskA1hhTdk+LlYJtOlYt9v6dvszD2BGRqBL+iQK9Q==}
    deprecated: Glob versions prior to v9 are no longer supported

  glob@8.1.0:
    resolution: {integrity: sha512-r8hpEjiQEYlF2QU0df3dS+nxxSIreXQS1qRhMJM0Q5NDdR386C7jb7Hwwod8Fgiuex+k0GFjgft18yvxm5XoCQ==}
    engines: {node: '>=12'}
    deprecated: Glob versions prior to v9 are no longer supported

  globals@14.0.0:
    resolution: {integrity: sha512-oahGvuMGQlPw/ivIYBjVSrWAfWLBeku5tpPE2fOPLi+WHffIWbuh2tCjhyQhTBPMf5E9jDEH4FOmTYgYwbKwtQ==}
    engines: {node: '>=18'}

  globals@16.2.0:
    resolution: {integrity: sha512-O+7l9tPdHCU320IigZZPj5zmRCFG9xHmx9cU8FqU2Rp+JN714seHV+2S9+JslCpY4gJwU2vOGox0wzgae/MCEg==}
    engines: {node: '>=18'}

  gopd@1.2.0:
    resolution: {integrity: sha512-ZUKRh6/kUFoAiTAtTYPZJ3hw9wNxx+BIBOijnlG9PnrJsCcSjs1wyyD6vJpaYtgnzDrKYRSqf3OO6Rfa93xsRg==}
    engines: {node: '>= 0.4'}

  graceful-fs@4.2.11:
    resolution: {integrity: sha512-RbJ5/jmFcNNCcDV5o9eTnBLJ/HszWV0P73bc+Ff4nS/rJj+YaS6IGyiOL0VoBYX+l1Wrl3k63h/KrH+nhJ0XvQ==}

  graphemer@1.4.0:
    resolution: {integrity: sha512-EtKwoO6kxCL9WO5xipiHTZlSzBm7WLT627TqC/uVRd0HKmq8NXyebnNYxDoBi7wt8eTWrUrKXCOVaFq9x1kgag==}

  has-flag@3.0.0:
    resolution: {integrity: sha512-sKJf1+ceQBr4SMkvQnBDNDtf4TXpVhVGateu0t918bl30FnbE2m4vNLX+VWe/dpjlb+HugGYzW7uQXH98HPEYw==}
    engines: {node: '>=4'}

  has-flag@4.0.0:
    resolution: {integrity: sha512-EykJT/Q1KjTWctppgIAgfSO0tKVuZUjhgMr17kqTumMl6Afv3EISleU7qZUzoXDFTAHTDC4NOoG/ZxU3EvlMPQ==}
    engines: {node: '>=8'}

  has-symbols@1.1.0:
    resolution: {integrity: sha512-1cDNdwJ2Jaohmb3sg4OmKaMBwuC48sYni5HUw2DvsC8LjGTLK9h+eb1X6RyuOHe4hT0ULCW68iomhjUoKUqlPQ==}
    engines: {node: '>= 0.4'}

  has-tostringtag@1.0.2:
    resolution: {integrity: sha512-NqADB8VjPFLM2V0VvHUewwwsw0ZWBaIdgo+ieHtK3hasLz4qeCRjYcqfB6AQrBggRKppKF8L52/VqdVsO47Dlw==}
    engines: {node: '>= 0.4'}

  has-value@0.3.1:
    resolution: {integrity: sha512-gpG936j8/MzaeID5Yif+577c17TxaDmhuyVgSwtnL/q8UUTySg8Mecb+8Cf1otgLoD7DDH75axp86ER7LFsf3Q==}
    engines: {node: '>=0.10.0'}

  has-value@1.0.0:
    resolution: {integrity: sha512-IBXk4GTsLYdQ7Rvt+GRBrFSVEkmuOUy4re0Xjd9kJSUQpnTrWR4/y9RpfexN9vkAPMFuQoeWKwqzPozRTlasGw==}
    engines: {node: '>=0.10.0'}

  has-values@0.1.4:
    resolution: {integrity: sha512-J8S0cEdWuQbqD9//tlZxiMuMNmxB8PlEwvYwuxsTmR1G5RXUePEX/SJn7aD0GMLieuZYSwNH0cQuJGwnYunXRQ==}
    engines: {node: '>=0.10.0'}

  has-values@1.0.0:
    resolution: {integrity: sha512-ODYZC64uqzmtfGMEAX/FvZiRyWLpAC3vYnNunURUnkGVTS+mI0smVsWaPydRBsE3g+ok7h960jChO8mFcWlHaQ==}
    engines: {node: '>=0.10.0'}

  hash.js@1.1.7:
    resolution: {integrity: sha512-taOaskGt4z4SOANNseOviYDvjEJinIkRgmp7LbKP2YTTmVxWBl87s/uzK9r+44BclBSp2X7K1hqeNfz9JbBeXA==}

  hasown@2.0.2:
    resolution: {integrity: sha512-0hJU9SCPvmMzIBdZFqNPXWa6dqh7WdH0cII9y+CyS8rG3nL48Bclra9HmKhVVUHyPWNH5Y7xDwAB7bfgSjkUMQ==}
    engines: {node: '>= 0.4'}

  he@1.2.0:
    resolution: {integrity: sha512-F/1DnUGPopORZi0ni+CvrCgHQ5FyEAHRLSApuYWMmrbSwoN2Mn/7k+Gl38gJnR7yyDZk6WLXwiGod1JOWNDKGw==}
    hasBin: true

  hmac-drbg@1.0.1:
    resolution: {integrity: sha512-Tti3gMqLdZfhOQY1Mzf/AanLiqh1WTiJgEj26ZuYQ9fbkLomzGchCws4FyrSd4VkpBfiNhaE1On+lOz894jvXg==}

  http-errors@2.0.0:
    resolution: {integrity: sha512-FtwrG/euBzaEjYeRqOgly7G0qviiXoJWnvEH2Z1plBdXgbyjv34pHTSb9zoeHMyDy33+DWy5Wt9Wo+TURtOYSQ==}
    engines: {node: '>= 0.8'}

  humanize-ms@1.2.1:
    resolution: {integrity: sha512-Fl70vYtsAFb/C06PTS9dZBo7ihau+Tu/DNCk/OyHhea07S+aeMWpFFkUaXRa8fI+ScZbEI8dfSxwY7gxZ9SAVQ==}

  iconv-lite@0.4.24:
    resolution: {integrity: sha512-v3MXnZAcvnywkTUEZomIActle7RXXeedOR31wwl7VlyoXO4Qi9arvSenNQWne1TcRwhCL1HwLI21bEqdpj8/rA==}
    engines: {node: '>=0.10.0'}

  iconv-lite@0.6.3:
    resolution: {integrity: sha512-4fCk79wshMdzMp2rH06qWrJE4iolqLhCUH+OiuIgU++RB0+94NlDL81atO7GX55uUKueo0txHNtvEyI6D7WdMw==}
    engines: {node: '>=0.10.0'}

  ignore-by-default@1.0.1:
    resolution: {integrity: sha512-Ius2VYcGNk7T90CppJqcIkS5ooHUZyIQK+ClZfMfMNFEF9VSE73Fq+906u/CWu92x4gzZMWOwfFYckPObzdEbA==}

  ignore@5.3.2:
    resolution: {integrity: sha512-hsBTNUqQTDwkWtcdYI2i06Y/nUBEsNEDJKjWdigLvegy8kDuJAS8uRlpkkcQpyEXL0Z/pjDy5HBmMjRCJ2gq+g==}
    engines: {node: '>= 4'}

  ignore@7.0.5:
    resolution: {integrity: sha512-Hs59xBNfUIunMFgWAbGX5cq6893IbWg4KnrjbYwX3tx0ztorVgTDA6B2sxf8ejHJ4wz8BqGUMYlnzNBer5NvGg==}
    engines: {node: '>= 4'}

  import-fresh@3.3.1:
    resolution: {integrity: sha512-TR3KfrTZTYLPB6jUjfx6MF9WcWrHL9su5TObK4ZkYgBdWKPOFoSoQIdEuTuR82pmtxH2spWG9h6etwfr1pLBqQ==}
    engines: {node: '>=6'}

  imurmurhash@0.1.4:
    resolution: {integrity: sha512-JmXMZ6wuvDmLiHEml9ykzqO6lwFbof0GG4IkcGaENdCRDDmMVnny7s5HsIgHCbaq0w2MyPhDqkhTUgS2LU2PHA==}
    engines: {node: '>=0.8.19'}

  inflight@1.0.6:
    resolution: {integrity: sha512-k92I/b08q4wvFscXCLvqfsHCrjrF7yiXsQuIVvVE7N82W3+aqpzuUdBbfhWcy/FZR3/4IgflMgKLOsvPDrGCJA==}
    deprecated: This module is not supported, and leaks memory. Do not use it. Check out lru-cache if you want a good and tested way to coalesce async requests by a key value, which is much more comprehensive and powerful.

  inherits@2.0.4:
    resolution: {integrity: sha512-k/vGaX4/Yla3WzyMCvTQOXYeIHvqOKtnqBduzTHpzpQZzAskKMhZ2K+EnBiSM9zGSoIFeMpXKxa4dYeZIQqewQ==}

  ipaddr.js@1.9.1:
    resolution: {integrity: sha512-0KI/607xoxSToH7GjN1FfSbLoU0+btTicjsQSWQlh/hZykN8KpmMf7uYwPW3R+akZ6R/w18ZlXSHBYXiYUPO3g==}
    engines: {node: '>= 0.10'}

  ipaddr.js@2.2.0:
    resolution: {integrity: sha512-Ag3wB2o37wslZS19hZqorUnrnzSkpOVy+IiiDEiTqNubEYpYuHWIf6K4psgN2ZWKExS4xhVCrRVfb/wfW8fWJA==}
    engines: {node: '>= 10'}

  is-accessor-descriptor@1.0.1:
    resolution: {integrity: sha512-YBUanLI8Yoihw923YeFUS5fs0fF2f5TSFTNiYAAzhhDscDa3lEqYuz1pDOEP5KvX94I9ey3vsqjJcLVFVU+3QA==}
    engines: {node: '>= 0.10'}

  is-binary-path@1.0.1:
    resolution: {integrity: sha512-9fRVlXc0uCxEDj1nQzaWONSpbTfx0FmJfzHF7pwlI8DkWGoHBBea4Pg5Ky0ojwwxQmnSifgbKkI06Qv0Ljgj+Q==}
    engines: {node: '>=0.10.0'}

  is-binary-path@2.1.0:
    resolution: {integrity: sha512-ZMERYes6pDydyuGidse7OsHxtbI7WVeUEozgR/g7rd0xUimYNlvZRE/K2MgZTjWy725IfelLeVcEM97mmtRGXw==}
    engines: {node: '>=8'}

  is-buffer@1.1.6:
    resolution: {integrity: sha512-NcdALwpXkTm5Zvvbk7owOUSvVvBKDgKP5/ewfXEznmQFfs4ZRmanOeKBTjRVjka3QFoN6XJ+9F3USqfHqTaU5w==}

  is-core-module@2.16.1:
    resolution: {integrity: sha512-UfoeMA6fIJ8wTYFEUjelnaGI67v6+N7qXJEvQuIGa99l4xsCruSYOVSQ0uPANn4dAzm8lkYPaKLrrijLq7x23w==}
    engines: {node: '>= 0.4'}

  is-data-descriptor@1.0.1:
    resolution: {integrity: sha512-bc4NlCDiCr28U4aEsQ3Qs2491gVq4V8G7MQyws968ImqjKuYtTJXrl7Vq7jsN7Ly/C3xj5KWFrY7sHNeDkAzXw==}
    engines: {node: '>= 0.4'}

  is-descriptor@0.1.7:
    resolution: {integrity: sha512-C3grZTvObeN1xud4cRWl366OMXZTj0+HGyk4hvfpx4ZHt1Pb60ANSXqCK7pdOTeUQpRzECBSTphqvD7U+l22Eg==}
    engines: {node: '>= 0.4'}

  is-descriptor@1.0.3:
    resolution: {integrity: sha512-JCNNGbwWZEVaSPtS45mdtrneRWJFp07LLmykxeFV5F6oBvNF8vHSfJuJgoT472pSfk+Mf8VnlrspaFBHWM8JAw==}
    engines: {node: '>= 0.4'}

  is-dotfile@1.0.3:
    resolution: {integrity: sha512-9YclgOGtN/f8zx0Pr4FQYMdibBiTaH3sn52vjYip4ZSf6C4/6RfTEZ+MR4GvKhCxdPh21Bg42/WL55f6KSnKpg==}
    engines: {node: '>=0.10.0'}

  is-equal-shallow@0.1.3:
    resolution: {integrity: sha512-0EygVC5qPvIyb+gSz7zdD5/AAoS6Qrx1e//6N4yv4oNm30kqvdmG66oZFWVlQHUWe5OjP08FuTw2IdT0EOTcYA==}
    engines: {node: '>=0.10.0'}

  is-extendable@0.1.1:
    resolution: {integrity: sha512-5BMULNob1vgFX6EjQw5izWDxrecWK9AM72rugNr0TFldMOi0fj6Jk+zeKIt0xGj4cEfQIJth4w3OKWOJ4f+AFw==}
    engines: {node: '>=0.10.0'}

  is-extendable@1.0.1:
    resolution: {integrity: sha512-arnXMxT1hhoKo9k1LZdmlNyJdDDfy2v0fXjFlmok4+i8ul/6WlbVge9bhM74OpNPQPMGUToDtz+KXa1PneJxOA==}
    engines: {node: '>=0.10.0'}

  is-extglob@1.0.0:
    resolution: {integrity: sha512-7Q+VbVafe6x2T+Tu6NcOf6sRklazEPmBoB3IWk3WdGZM2iGUwU/Oe3Wtq5lSEkDTTlpp8yx+5t4pzO/i9Ty1ww==}
    engines: {node: '>=0.10.0'}

  is-extglob@2.1.1:
    resolution: {integrity: sha512-SbKbANkN603Vi4jEZv49LeVJMn4yGwsbzZworEoyEiutsN3nJYdbO36zfhGJ6QEDpOZIFkDtnq5JRxmvl3jsoQ==}
    engines: {node: '>=0.10.0'}

  is-fullwidth-code-point@3.0.0:
    resolution: {integrity: sha512-zymm5+u+sCsSWyD9qNaejV3DFvhCKclKdizYaJUuHA83RLjb7nSuGnddCHGv0hk+KY7BMAlsWeK4Ueg6EV6XQg==}
    engines: {node: '>=8'}

  is-glob@2.0.1:
    resolution: {integrity: sha512-a1dBeB19NXsf/E0+FHqkagizel/LQw2DjSQpvQrj3zT+jYPpaUCryPnrQajXKFLCMuf4I6FhRpaGtw4lPrG6Eg==}
    engines: {node: '>=0.10.0'}

  is-glob@4.0.3:
    resolution: {integrity: sha512-xelSayHH36ZgE7ZWhli7pW34hNbNl8Ojv5KVmkJD4hBdD3th8Tfk9vYasLM+mXWOZhFkgZfxhLSnrwRr4elSSg==}
    engines: {node: '>=0.10.0'}

  is-number@2.1.0:
    resolution: {integrity: sha512-QUzH43Gfb9+5yckcrSA0VBDwEtDUchrk4F6tfJZQuNzDJbEDB9cZNzSfXGQ1jqmdDY/kl41lUOWM9syA8z8jlg==}
    engines: {node: '>=0.10.0'}

  is-number@3.0.0:
    resolution: {integrity: sha512-4cboCqIpliH+mAvFNegjZQ4kgKc3ZUhQVr3HvWbSh5q3WH2v82ct+T2Y1hdU5Gdtorx/cLifQjqCbL7bpznLTg==}
    engines: {node: '>=0.10.0'}

  is-number@4.0.0:
    resolution: {integrity: sha512-rSklcAIlf1OmFdyAqbnWTLVelsQ58uvZ66S/ZyawjWqIviTWCjg2PzVGw8WUA+nNuPTqb4wgA+NszrJ+08LlgQ==}
    engines: {node: '>=0.10.0'}

  is-number@7.0.0:
    resolution: {integrity: sha512-41Cifkg6e8TylSpdtTpeLVMqvSBEVzTttHvERD741+pnZ8ANv0004MRL43QKPDlK9cGvNp6NZWZUBlbGXYxxng==}
    engines: {node: '>=0.12.0'}

  is-plain-obj@2.1.0:
    resolution: {integrity: sha512-YWnfyRwxL/+SsrWYfOpUtz5b3YD+nyfkHvjbcanzk8zgyO4ASD67uVMRt8k5bM4lLMDnXfriRhOpemw+NfT1eA==}
    engines: {node: '>=8'}

  is-plain-object@2.0.4:
    resolution: {integrity: sha512-h5PpgXkWitc38BBMYawTYMWJHFZJVnBquFE57xFpjB8pJFiF6gZ+bU+WyI/yqXiFR5mdLsgYNaPe8uao6Uv9Og==}
    engines: {node: '>=0.10.0'}

  is-posix-bracket@0.1.1:
    resolution: {integrity: sha512-Yu68oeXJ7LeWNmZ3Zov/xg/oDBnBK2RNxwYY1ilNJX+tKKZqgPK+qOn/Gs9jEu66KDY9Netf5XLKNGzas/vPfQ==}
    engines: {node: '>=0.10.0'}

  is-primitive@2.0.0:
    resolution: {integrity: sha512-N3w1tFaRfk3UrPfqeRyD+GYDASU3W5VinKhlORy8EWVf/sIdDL9GAcew85XmktCfH+ngG7SRXEVDoO18WMdB/Q==}
    engines: {node: '>=0.10.0'}

  is-promise@4.0.0:
    resolution: {integrity: sha512-hvpoI6korhJMnej285dSg6nu1+e6uxs7zG3BYAm5byqDsgJNWwxzM6z6iZiAgQR4TJ30JmBTOwqZUw3WlyH3AQ==}

  is-unicode-supported@0.1.0:
    resolution: {integrity: sha512-knxG2q4UC3u8stRGyAVJCOdxFmv5DZiRcdlIaAQXAbSfJya+OhopNotLQrstBhququ4ZpuKbDc/8S6mgXgPFPw==}
    engines: {node: '>=10'}

  is-windows@1.0.2:
    resolution: {integrity: sha512-eXK1UInq2bPmjyX6e3VHIzMLobc4J94i4AWn+Hpq3OU5KkrRC96OAcR3PRJ/pGu6m8TRnBHP9dkXQVsT/COVIA==}
    engines: {node: '>=0.10.0'}

  isarray@1.0.0:
    resolution: {integrity: sha512-VLghIWNM6ELQzo7zwmcg0NmTVyWKYjvIeM83yjp0wRDTmUnrM678fQbcKBo6n2CJEF0szoG//ytg+TKla89ALQ==}

  isexe@2.0.0:
    resolution: {integrity: sha512-RHxMLp9lnKHGHRng9QFhRCMbYAcVpn69smSGcq3f36xjgVVWThj4qqLbTLlq7Ssj8B+fIQ1EuCEGI2lKsyQeIw==}

  isobject@2.1.0:
    resolution: {integrity: sha512-+OUdGJlgjOBZDfxnDjYYG6zp487z0JGNQq3cYQYg5f5hKR+syHMsaztzGeml/4kGG55CSpKSpWTY+jYGgsHLgA==}
    engines: {node: '>=0.10.0'}

  isobject@3.0.1:
    resolution: {integrity: sha512-WhB9zCku7EGTj/HQQRz5aUQEUeoQZH2bWcltRErOpymJ4boYE6wL9Tbr23krRPSZ+C5zqNSrSw+Cc7sZZ4b7vg==}
    engines: {node: '>=0.10.0'}

  isows@1.0.7:
    resolution: {integrity: sha512-I1fSfDCZL5P0v33sVqeTDSpcstAg/N+wF5HS033mogOVIp4B+oHC7oOCsA3axAbBSGTJ8QubbNmnIRN/h8U7hg==}
    peerDependencies:
      ws: '*'

  jackspeak@3.4.3:
    resolution: {integrity: sha512-OGlZQpz2yfahA/Rd1Y8Cd9SIEsqvXkLVoSw/cgwhnhFMDbsQFeZYoJJ7bIZBS9BcamUW96asq/npPWugM+RQBw==}

  js-sha3@0.8.0:
    resolution: {integrity: sha512-gF1cRrHhIzNfToc802P800N8PpXS+evLLXfsVpowqmAFR9uwbi89WvXg2QspOmXL8QL86J4T1EpFu+yUkwJY3Q==}

  js-tokens@9.0.1:
    resolution: {integrity: sha512-mxa9E9ITFOt0ban3j6L5MpjwegGz6lBQmM1IJkWeBZGcMxto50+eWdjC/52xDbS2vy0k7vIMK0Fe2wfL9OQSpQ==}

  js-yaml@4.1.0:
    resolution: {integrity: sha512-wpxZs9NoxZaJESJGIZTyDEaYpl0FKSA+FB9aJiyemKhMwkxQg63h4T1KJgUGHpTqPDNRcmmYLugrRjJlBtWvRA==}
    hasBin: true

  json-buffer@3.0.1:
    resolution: {integrity: sha512-4bV5BfR2mqfQTJm+V5tPPdf+ZpuhiIvTuAB5g8kcrXOZpTT/QwwVRWBywX1ozr6lEuPdbHxwaJlm9G6mI2sfSQ==}

  json-schema-ref-resolver@2.0.1:
    resolution: {integrity: sha512-HG0SIB9X4J8bwbxCbnd5FfPEbcXAJYTi1pBJeP/QPON+w8ovSME8iRG+ElHNxZNX2Qh6eYn1GdzJFS4cDFfx0Q==}

  json-schema-traverse@0.4.1:
    resolution: {integrity: sha512-xbbCH5dCYU5T8LcEhhuh7HJ88HXuW3qsI3Y0zOZFKfZEHcpWiHU/Jxzk629Brsab/mMiHQti9wMP+845RPe3Vg==}

  json-schema-traverse@1.0.0:
    resolution: {integrity: sha512-NM8/P9n3XjXhIZn1lLhkFaACTOURQXjWhV4BA/RnOv8xvgqtqpAX9IO4mRQxSx1Rlo4tqzeqb0sOlruaOy3dug==}

  json-schema@0.4.0:
    resolution: {integrity: sha512-es94M3nTIfsEPisRafak+HDLfHXnKBhV3vU5eqPcS3flIWqcxJWgXHXiey3YrpaNsanY5ei1VoYEbOzijuq9BA==}

  json-stable-stringify-without-jsonify@1.0.1:
    resolution: {integrity: sha512-Bdboy+l7tA3OGW6FjyFHWkP5LuByj1Tk33Ljyq0axyzdk9//JSi2u3fP1QSmd1KNwq6VOKYGlAu87CisVir6Pw==}

  jsondiffpatch@0.6.0:
    resolution: {integrity: sha512-3QItJOXp2AP1uv7waBkao5nCvhEv+QmJAd38Ybq7wNI74Q+BBmnLn4EDKz6yI9xGAIQoUF87qHt+kc1IVxB4zQ==}
    engines: {node: ^18.0.0 || >=20.0.0}
    hasBin: true

  keyv@4.5.4:
    resolution: {integrity: sha512-oxVHkHR/EJf2CNXnWxRLW6mg7JyCCUcG0DtEGmL2ctUo1PNTin1PUil+r/+4r5MpVgC/fn1kjsx7mjSujKqIpw==}

  kind-of@3.2.2:
    resolution: {integrity: sha512-NOW9QQXMoZGg/oqnVNoNTTIFEIid1627WCffUBJEdMxYApq7mNE7CpzucIPc+ZQg25Phej7IJSmX3hO+oblOtQ==}
    engines: {node: '>=0.10.0'}

  kind-of@4.0.0:
    resolution: {integrity: sha512-24XsCxmEbRwEDbz/qz3stgin8TTzZ1ESR56OMCN0ujYg+vRutNSiOj9bHH9u85DKgXguraugV5sFuvbD4FW/hw==}
    engines: {node: '>=0.10.0'}

  kind-of@6.0.3:
    resolution: {integrity: sha512-dcS1ul+9tmeD95T+x28/ehLgd9mENa3LsvDTtzm3vyBEO7RPptvAD+t44WVXaUjTBRcrpFeFlC8WCruUR456hw==}
    engines: {node: '>=0.10.0'}

  levn@0.4.1:
    resolution: {integrity: sha512-+bT2uH4E5LGE7h/n3evcS/sQlJXCpIp6ym8OWJ5eV6+67Dsql/LaaT7qJBAt2rzfoa/5QBGBhxDix1dMt2kQKQ==}
    engines: {node: '>= 0.8.0'}

  light-my-request@6.6.0:
    resolution: {integrity: sha512-CHYbu8RtboSIoVsHZ6Ye4cj4Aw/yg2oAFimlF7mNvfDV192LR7nDiKtSIfCuLT7KokPSTn/9kfVLm5OGN0A28A==}

  locate-path@6.0.0:
    resolution: {integrity: sha512-iPZK6eYjbxRu3uB4/WZ3EsEIMJFMqAoopl3R+zuq0UjcAm/MO6KCweDgPfP3elTztoKP3KtnVHxTn2NHBSDVUw==}
    engines: {node: '>=10'}

  lodash.camelcase@4.3.0:
    resolution: {integrity: sha512-TwuEnCnxbc3rAvhf/LbG7tJUDzhqXyFnv3dtzLOPgCG/hODL7WFnsbwktkD7yUV0RrreP/l1PALq/YSg6VvjlA==}

  lodash.get@4.4.2:
    resolution: {integrity: sha512-z+Uw/vLuy6gQe8cfaFWD7p0wVv8fJl3mbzXh33RS+0oW2wvUqiRXiQ69gLWSLpgB5/6sU+r6BlQR0MBILadqTQ==}
    deprecated: This package is deprecated. Use the optional chaining (?.) operator instead.

  lodash.merge@4.6.2:
    resolution: {integrity: sha512-0KpjqXRVvrYyCsX1swR/XTK0va6VQkQM6MNo7PqW77ByjAhoARA8EfrP1N4+KlKj8YS0ZUCtRT/YUuhyYDujIQ==}

  log-symbols@4.1.0:
    resolution: {integrity: sha512-8XPvpAA8uyhfteu8pIvQxpJZ7SYYdpUivZpGy6sFsBuKRY/7rQGavedeB8aK+Zkyq6upMFVL/9AW6vOYzfRyLg==}
    engines: {node: '>=10'}

  long@5.3.2:
    resolution: {integrity: sha512-mNAgZ1GmyNhD7AuqnTG3/VQ26o760+ZYBPKjPvugO8+nLbYfX6TVpJPseBvopbdY+qpZ/lKUnmEc1LeZYS3QAA==}

  loupe@2.3.7:
    resolution: {integrity: sha512-zSMINGVYkdpYSOBmLi0D1Uo7JU9nVdQKrHxC8eYlV+9YKK9WePqAlL7lSlorG/U2Fw1w0hTBmaa/jrQ3UbPHtA==}

  loupe@3.1.3:
    resolution: {integrity: sha512-kkIp7XSkP78ZxJEsSxW3712C6teJVoeHHwgo9zJ380de7IYyJ2ISlxojcH2pC5OFLewESmnRi/+XCDIEEVyoug==}

  lru-cache@10.4.3:
    resolution: {integrity: sha512-JNAzZcXrCt42VGLuYz0zfAzDfAvJWW6AfYlDBQyDV5DClI2m5sAmK+OIO7s59XfsRsWHp02jAJrRadPRGTt6SQ==}

  magic-string@0.30.17:
    resolution: {integrity: sha512-sNPKHvyjVf7gyjwS4xGTaW/mCnF8wnjtifKBEhxfZ7E/S8tQ0rssrwGNn6q8JH/ohItJfSQp9mBtQYuTlH5QnA==}

  make-error@1.3.6:
    resolution: {integrity: sha512-s8UhlNe7vPKomQhC1qFelMokr/Sc3AgNbso3n74mVPA5LTZwkB9NlXf4XPamLxJE8h0gh73rM94xvwRT2CVInw==}

  map-cache@0.2.2:
    resolution: {integrity: sha512-8y/eV9QQZCiyn1SprXSrCmqJN0yNRATe+PO8ztwqrvrbdRLA3eYJF0yaR0YayLWkMbsQSKWS9N2gPcGEc4UsZg==}
    engines: {node: '>=0.10.0'}

  map-visit@1.0.0:
    resolution: {integrity: sha512-4y7uGv8bd2WdM9vpQsiQNo41Ln1NvhvDRuVt0k2JZQ+ezN2uaQes7lZeZ+QQUHOLQAtDaBJ+7wCbi+ab/KFs+w==}
    engines: {node: '>=0.10.0'}

  math-intrinsics@1.1.0:
    resolution: {integrity: sha512-/IXtbwEk5HTPyEwyKX6hGkYXxM9nbj64B+ilVJnC/R6B0pH5G4V3b0pVbL7DBj4tkhBAppbQUlf6F6Xl9LHu1g==}
    engines: {node: '>= 0.4'}

  math-random@1.0.4:
    resolution: {integrity: sha512-rUxjysqif/BZQH2yhd5Aaq7vXMSx9NdEsQcyA07uEzIvxgI7zIr33gGsh+RU0/XjmQpCW7RsVof1vlkvQVCK5A==}

  media-typer@0.3.0:
    resolution: {integrity: sha512-dq+qelQ9akHpcOl/gUVRTxVIOkAJ1wR3QAvb4RsVjS8oVoFjDGTc679wJYmUmknUF5HwMLOgb5O+a3KxfWapPQ==}
    engines: {node: '>= 0.6'}

  media-typer@1.1.0:
    resolution: {integrity: sha512-aisnrDP4GNe06UcKFnV5bfMNPBUw4jsLGaWwWfnH3v02GnBuXX2MCVn5RbrWo0j3pczUilYblq7fQ7Nw2t5XKw==}
    engines: {node: '>= 0.8'}

  merge-descriptors@1.0.3:
    resolution: {integrity: sha512-gaNvAS7TZ897/rVaZ0nMtAyxNyi/pdbjbAwUpFQpN70GqnVfOiXpeUUMKRBmzXaSQ8DdTX4/0ms62r2K+hE6mQ==}

  merge-descriptors@2.0.0:
    resolution: {integrity: sha512-Snk314V5ayFLhp3fkUREub6WtjBfPdCPY1Ln8/8munuLuiYhsABgBVWsozAG+MWMbVEvcdcpbi9R7ww22l9Q3g==}
    engines: {node: '>=18'}

  merge2@1.4.1:
    resolution: {integrity: sha512-8q7VEgMJW4J8tcfVPy8g09NcQwZdbwFEqhe/WZkoIzjn/3TGDwtOCYtXGxA3O8tPzpczCCDgv+P2P5y00ZJOOg==}
    engines: {node: '>= 8'}

  methods@1.1.2:
    resolution: {integrity: sha512-iclAHeNqNm68zFtnZ0e+1L2yUIdvzNoauKU4WBA3VvH/vPFieF7qfRlwUZU+DA9P9bPXIS90ulxoUoCH23sV2w==}
    engines: {node: '>= 0.6'}

  micromatch@2.3.11:
    resolution: {integrity: sha512-LnU2XFEk9xxSJ6rfgAry/ty5qwUTyHYOBU0g4R6tIw5ljwgGIBmiKhRWLw5NpMOnrgUNcDJ4WMp8rl3sYVHLNA==}
    engines: {node: '>=0.10.0'}

  micromatch@3.1.10:
    resolution: {integrity: sha512-MWikgl9n9M3w+bpsY3He8L+w9eF9338xRl8IAO5viDizwSzziFEyUzo2xrrloB64ADbTf8uA8vRqqttDTOmccg==}
    engines: {node: '>=0.10.0'}

  micromatch@4.0.8:
    resolution: {integrity: sha512-PXwfBhYu0hBCPw8Dn0E+WDYb7af3dSLVWKi3HGv84IdF4TyFoC0ysxFd0Goxw7nSv4T/PzEJQxsYsEiFCKo2BA==}
    engines: {node: '>=8.6'}

  mime-db@1.52.0:
    resolution: {integrity: sha512-sPU4uV7dYlvtWJxwwxHD0PuihVNiE7TyAbQ5SWxDCB9mUYvOgroQOwYQQOKPJ8CIbE+1ETVlOoK1UC2nU3gYvg==}
    engines: {node: '>= 0.6'}

  mime-db@1.54.0:
    resolution: {integrity: sha512-aU5EJuIN2WDemCcAp2vFBfp/m4EAhWJnUNSSw0ixs7/kXbd6Pg64EmwJkNdFhB8aWt1sH2CTXrLxo/iAGV3oPQ==}
    engines: {node: '>= 0.6'}

  mime-types@2.1.35:
    resolution: {integrity: sha512-ZDY+bPm5zTTF+YpCrAU9nK0UgICYPT0QtT1NZWFv4s++TNkcgVaT0g6+4R2uI4MjQjzysHB1zxuWL50hzaeXiw==}
    engines: {node: '>= 0.6'}

  mime-types@3.0.1:
    resolution: {integrity: sha512-xRc4oEhT6eaBpU1XF7AjpOFD+xQmXNB5OVKwp4tqCuBpHLS/ZbBDrc07mYTDqVMg6PfxUjjNp85O6Cd2Z/5HWA==}
    engines: {node: '>= 0.6'}

  mime@1.6.0:
    resolution: {integrity: sha512-x0Vn8spI+wuJ1O6S7gnbaQg8Pxh4NNHb7KSINmEWKiPE4RKOplvijn+NkmYmmRgP68mc70j2EbeTFRsrswaQeg==}
    engines: {node: '>=4'}
    hasBin: true

  minimalistic-assert@1.0.1:
    resolution: {integrity: sha512-UtJcAD4yEaGtjPezWuO9wC4nwUnVH/8/Im3yEHQP4b67cXlD/Qr9hdITCU1xDbSEXg2XKNaP8jsReV7vQd00/A==}

  minimalistic-crypto-utils@1.0.1:
    resolution: {integrity: sha512-JIYlbt6g8i5jKfJ3xz7rF0LXmv2TkDxBLUkiBeZ7bAx4GnnNMr8xFpGnOxn6GhTEHx3SjRrZEoU+j04prX1ktg==}

  minimatch@3.1.2:
    resolution: {integrity: sha512-J7p63hRiAjw1NDEww1W7i37+ByIrOWO5XQQAzZ3VOcL0PNybwpfmV/N05zFAzwQ9USyEcX6t3UO+K5aqBQOIHw==}

  minimatch@5.1.6:
    resolution: {integrity: sha512-lKwV/1brpG6mBUFHtb7NUmtABCb2WZZmm2wNiOA5hAb8VdCS4B3dtMWyvcoViccwAW/COERjXLt0zP1zXUN26g==}
    engines: {node: '>=10'}

  minimatch@9.0.5:
    resolution: {integrity: sha512-G6T0ZX48xgozx7587koeX9Ys2NYy6Gmv//P89sEte9V9whIapMNF4idKxnW2QtCcLiTWlb/wfCabAtAFWhhBow==}
    engines: {node: '>=16 || 14 >=14.17'}

  minimist@1.2.8:
    resolution: {integrity: sha512-2yyAR8qBkN3YuheJanUpWC5U3bb5osDywNB8RzDVlDwDHbocAJveqqj1u8+SVD7jkWT4yvsHCpWqqWqAxb0zCA==}

  minipass@7.1.2:
    resolution: {integrity: sha512-qOOzS1cBTWYF4BH8fVePDBOO9iptMnGUEZwNc/cMWnTV2nVLZ7VoNWEPHkYczZA0pdoA7dl6e7FL659nX9S2aw==}
    engines: {node: '>=16 || 14 >=14.17'}

  mixin-deep@1.3.2:
    resolution: {integrity: sha512-WRoDn//mXBiJ1H40rqa3vH0toePwSsGb45iInWlTySa+Uu4k3tYUSxa2v1KqAiLtvlrSzaExqS1gtk96A9zvEA==}
    engines: {node: '>=0.10.0'}

  mkdirp@0.5.6:
    resolution: {integrity: sha512-FP+p8RB8OWpF3YZBCrP5gtADmtXApB5AMLn+vdyA+PyxCjrCs00mjyUozssO33cwDeT3wNGdLxJ5M//YqtHAJw==}
    hasBin: true

  mocha-suppress-logs@0.3.1:
    resolution: {integrity: sha512-Iu6jyTguAtFzmt7l4Agfnve0v+cQNbH92iMau1kjWwom7MNn18/Mzo1EaVhwDrH24cQ87RDKAMse2rDUkuXy8A==}

  mocha-suppress-logs@0.5.1:
    resolution: {integrity: sha512-f4BhMiCABgCt3tlXiOcRydWreNCkfvgXgNL2ZclfXPdLNcY7jfyNy3Oi5wwPuxx++UyuNiIx3F7orvckAfrKzw==}

  mocha@10.8.2:
    resolution: {integrity: sha512-VZlYo/WE8t1tstuRmqgeyBgCbJc/lEdopaa+axcKzTBJ+UIdlAB9XnmvTCAH4pwR4ElNInaedhEBmZD8iCSVEg==}
    engines: {node: '>= 14.0.0'}
    hasBin: true

  mocha@11.6.0:
    resolution: {integrity: sha512-i0JVb+OUBqw63X/1pC3jCyJsqYisgxySBbsQa8TKvefpA1oEnw7JXxXnftfMHRsw7bEEVGRtVlHcDYXBa7FzVw==}
    engines: {node: ^18.18.0 || ^20.9.0 || >=21.1.0}
    hasBin: true

  mrmime@2.0.1:
    resolution: {integrity: sha512-Y3wQdFg2Va6etvQ5I82yUhGdsKrcYox6p7FfL1LbK2J4V01F9TGlepTIhnK24t7koZibmg82KGglhA1XK5IsLQ==}
    engines: {node: '>=10'}

  ms@2.0.0:
    resolution: {integrity: sha512-Tpp60P6IUJDTuOq/5Z8cdskzJujfwqfOTkrwIwj7IRISpnkJnT6SyJ4PCPnGMoFjC9ddhal5KVIYtAt97ix05A==}

  ms@2.1.3:
    resolution: {integrity: sha512-6FlzubTLZG3J2a/NVCAleEhjzq5oxgHyaCU9yYXvcLsvoVaHJq/s5xXI6/XXP6tz7R9xAOtHnSO/tXtF3WRTlA==}

  nan@2.22.2:
    resolution: {integrity: sha512-DANghxFkS1plDdRsX0X9pm0Z6SJNN6gBdtXfanwoZ8hooC5gosGFSBGRYHUVPz1asKA/kMRqDRdHrluZ61SpBQ==}

  nanoid@3.3.11:
    resolution: {integrity: sha512-N8SpfPUnUp1bK+PMYW8qSWdl9U+wwNWI4QKxOYDy9JAro3WMX7p2OeVRF9v+347pnakNevPmiHhNmZ2HbFA76w==}
    engines: {node: ^10 || ^12 || ^13.7 || ^14 || >=15.0.1}
    hasBin: true

  nanoid@5.1.5:
    resolution: {integrity: sha512-Ir/+ZpE9fDsNH0hQ3C68uyThDXzYcim2EqcZ8zn8Chtt1iylPT9xXJB0kPCnqzgcEGikO9RxSrh63MsmVCU7Fw==}
    engines: {node: ^18 || >=20}
    hasBin: true

  nanomatch@1.2.13:
    resolution: {integrity: sha512-fpoe2T0RbHwBTBUOftAfBPaDEi06ufaUai0mE6Yn1kacc3SnTErfb/h+X94VXzI64rKFHYImXSvdwGGCmwOqCA==}
    engines: {node: '>=0.10.0'}

  natural-compare@1.4.0:
    resolution: {integrity: sha512-OWND8ei3VtNC9h7V60qff3SVobHr996CTwgxubgyQYEpg290h9J0buyECNNJexkFm5sOajh5G116RYA1c8ZMSw==}

  negotiator@0.6.3:
    resolution: {integrity: sha512-+EUsqGPLsM+j/zdChZjsnX51g4XrHFOIXwfnCVPGlQk/k5giakcKsuxCObBRu6DSm9opw/O6slWbJdghQM4bBg==}
    engines: {node: '>= 0.6'}

  negotiator@1.0.0:
    resolution: {integrity: sha512-8Ofs/AUQh8MaEcrlq5xOX0CQ9ypTF5dl78mjlMNfOK08fzpgTHQRQPBxcPlEtIw0yRpws+Zo/3r+5WRby7u3Gg==}
    engines: {node: '>= 0.6'}

  node-domexception@1.0.0:
    resolution: {integrity: sha512-/jKZoMpw0F8GRwl4/eLROPA3cfcXtLApP0QzLmUT/HuPCZWyB7IY9ZrMeKw2O/nFIqPQB3PVM9aYm0F312AXDQ==}
    engines: {node: '>=10.5.0'}
    deprecated: Use your platform's native DOMException instead

  node-fetch@2.7.0:
    resolution: {integrity: sha512-c4FRfUm/dbcWZ7U+1Wq0AwCyFL+3nt2bEw05wfxSz+DWpWsitgmSgYmy2dQdWyKC1694ELPqMs/YzUSNozLt8A==}
    engines: {node: 4.x || >=6.0.0}
    peerDependencies:
      encoding: ^0.1.0
    peerDependenciesMeta:
      encoding:
        optional: true

  node-fetch@3.3.2:
    resolution: {integrity: sha512-dRB78srN/l6gqWulah9SrxeYnxeddIG30+GOqK/9OlLVyLg3HPnr6SqOWTWOXKRwC2eGYCkZ59NNuSgvSrpgOA==}
    engines: {node: ^12.20.0 || ^14.13.1 || >=16.0.0}

  nodemon@3.1.10:
    resolution: {integrity: sha512-WDjw3pJ0/0jMFmyNDp3gvY2YizjLmmOUQo6DEBY+JgdvW/yQ9mEeSw6H5ythl5Ny2ytb7f9C2nIbjSxMNzbJXw==}
    engines: {node: '>=10'}
    hasBin: true

  normalize-path@2.1.1:
    resolution: {integrity: sha512-3pKJwH184Xo/lnH6oyP1q2pMd7HcypqqmRs91/6/i2CGtWwIKGCkOOMTm/zXbgTEWHw1uNpNi/igc3ePOYHb6w==}
    engines: {node: '>=0.10.0'}

  normalize-path@3.0.0:
    resolution: {integrity: sha512-6eZs5Ls3WtCisHWp9S2GUy8dqkpGi4BVSz3GaqiE6ezub0512ESztXUwUB6C6IKbQkY2Pnb/mD4WYojCRwcwLA==}
    engines: {node: '>=0.10.0'}

  object-assign@4.1.1:
    resolution: {integrity: sha512-rJgTQnkUnH1sFw8yT6VSU3zD3sWmu6sZhIseY8VX+GRu3P6F7Fu+JNDoXfklElbLJSnc3FUQHVe4cU5hj+BcUg==}
    engines: {node: '>=0.10.0'}

  object-copy@0.1.0:
    resolution: {integrity: sha512-79LYn6VAb63zgtmAteVOWo9Vdj71ZVBy3Pbse+VqxDpEP83XuujMrGqHIwAXJ5I/aM0zU7dIyIAhifVTPrNItQ==}
    engines: {node: '>=0.10.0'}

  object-inspect@1.13.4:
    resolution: {integrity: sha512-W67iLl4J2EXEGTbfeHCffrjDfitvLANg0UlX3wFUUSTx92KXRFegMHUVgSqE+wvhAbi4WqjGg9czysTV2Epbew==}
    engines: {node: '>= 0.4'}

  object-visit@1.0.1:
    resolution: {integrity: sha512-GBaMwwAVK9qbQN3Scdo0OyvgPW7l3lnaVMj84uTOZlswkX0KpF6fyDBJhtTthf7pymztoN36/KEr1DyhF96zEA==}
    engines: {node: '>=0.10.0'}

  object.omit@2.0.1:
    resolution: {integrity: sha512-UiAM5mhmIuKLsOvrL+B0U2d1hXHF3bFYWIuH1LMpuV2EJEHG1Ntz06PgLEHjm6VFd87NpH8rastvPoyv6UW2fA==}
    engines: {node: '>=0.10.0'}

  object.pick@1.3.0:
    resolution: {integrity: sha512-tqa/UMy/CCoYmj+H5qc07qvSL9dqcs/WZENZ1JbtWBlATP+iVOe778gE6MSijnyCnORzDuX6hU+LA4SZ09YjFQ==}
    engines: {node: '>=0.10.0'}

  on-exit-leak-free@2.1.2:
    resolution: {integrity: sha512-0eJJY6hXLGf1udHwfNftBqH+g73EU4B504nZeKpz1sYRKafAghwxEJunB2O7rDZkL4PGfsMVnTXZ2EjibbqcsA==}
    engines: {node: '>=14.0.0'}

  on-finished@2.4.1:
    resolution: {integrity: sha512-oVlzkg3ENAhCk2zdv7IJwd/QUD4z2RxRwpkcGY8psCVcCYZNq4wYnVWALHM+brtuJjePWiYF/ClmuDr8Ch5+kg==}
    engines: {node: '>= 0.8'}

  once@1.4.0:
    resolution: {integrity: sha512-lNaJgI+2Q5URQBkccEKHTQOPaXdUxnZZElQTZY0MFUAuaEqe1E+Nyvgdz/aIyNi6Z9MzO5dv1H8n58/GELp3+w==}

  openai@4.104.0:
    resolution: {integrity: sha512-p99EFNsA/yX6UhVO93f5kJsDRLAg+CTA2RBqdHK4RtK8u5IJw32Hyb2dTGKbnnFmnuoBv5r7Z2CURI9sGZpSuA==}
    hasBin: true
    peerDependencies:
      ws: ^8.18.0
      zod: ^3.24.3
    peerDependenciesMeta:
      ws:
        optional: true
      zod:
        optional: true

  optionator@0.9.4:
    resolution: {integrity: sha512-6IpQ7mKUxRcZNLIObR0hz7lxsapSSIYNZJwXPGeF0mTVqGKFIXj1DQcMoT22S3ROcLyY/rz0PWaWZ9ayWmad9g==}
    engines: {node: '>= 0.8.0'}

  ox@0.7.1:
    resolution: {integrity: sha512-+k9fY9PRNuAMHRFIUbiK9Nt5seYHHzSQs9Bj+iMETcGtlpS7SmBzcGSVUQO3+nqGLEiNK4598pHNFlVRaZbRsg==}
    peerDependencies:
      typescript: '>=5.4.0'
    peerDependenciesMeta:
      typescript:
        optional: true

  p-limit@3.1.0:
    resolution: {integrity: sha512-TYOanM3wGwNGsZN2cVTYPArw454xnXj5qmWF1bEoAc4+cU/ol7GVh7odevjp1FNHduHc3KZMcFduxU5Xc6uJRQ==}
    engines: {node: '>=10'}

  p-locate@5.0.0:
    resolution: {integrity: sha512-LaNjtRWUBY++zB5nE/NwcaoMylSPk+S+ZHNB1TzdbMJMny6dynpAGt7X/tl/QYq3TIeE6nxHppbo2LGymrG5Pw==}
    engines: {node: '>=10'}

  package-json-from-dist@1.0.1:
    resolution: {integrity: sha512-UEZIS3/by4OC8vL3P2dTXRETpebLI2NiI5vIrjaD/5UtrkFX/tNbwjTSRAGC/+7CAo2pIcBaRgWmcBBHcsaCIw==}

  parent-module@1.0.1:
    resolution: {integrity: sha512-GQ2EWRpQV8/o+Aw8YqtfZZPfNRWZYkbidE9k5rpl/hC3vtHHBfGm2Ifi6qWV+coDGkrUKZAxE3Lot5kcsRlh+g==}
    engines: {node: '>=6'}

  parse-glob@3.0.4:
    resolution: {integrity: sha512-FC5TeK0AwXzq3tUBFtH74naWkPQCEWs4K+xMxWZBlKDWu0bVHXGZa+KKqxKidd7xwhdZ19ZNuF2uO1M/r196HA==}
    engines: {node: '>=0.10.0'}

  parseurl@1.3.3:
    resolution: {integrity: sha512-CiyeOxFT/JZyN5m0z9PfXw4SCBJ6Sygz1Dpl0wqjlhDEGGBP1GnsUVEL0p63hoG1fcj3fHynXi9NYO4nWOL+qQ==}
    engines: {node: '>= 0.8'}

  pascalcase@0.1.1:
    resolution: {integrity: sha512-XHXfu/yOQRy9vYOtUDVMN60OEJjW013GoObG1o+xwQTpB9eYJX/BjXMsdW13ZDPruFhYYn0AG22w0xgQMwl3Nw==}
    engines: {node: '>=0.10.0'}

  path-equal@1.2.5:
    resolution: {integrity: sha512-i73IctDr3F2W+bsOWDyyVm/lqsXO47aY9nsFZUjTT/aljSbkxHxxCoyZ9UUrM8jK0JVod+An+rl48RCsvWM+9g==}

  path-exists@4.0.0:
    resolution: {integrity: sha512-ak9Qy5Q7jYb2Wwcey5Fpvg2KoAc/ZIhLSLOSBmRmygPsGwkVVt0fZa0qrtMz+m6tJTAHfZQ8FnmB4MG4LWy7/w==}
    engines: {node: '>=8'}

  path-is-absolute@1.0.1:
    resolution: {integrity: sha512-AVbw3UJ2e9bq64vSaS9Am0fje1Pa8pbGqTTsmXfaIiMpnr5DlDhfJOuLj9Sf95ZPVDAUerDfEk88MPmPe7UCQg==}
    engines: {node: '>=0.10.0'}

  path-key@3.1.1:
    resolution: {integrity: sha512-ojmeN0qd+y0jszEtoY48r0Peq5dwMEkIlCOu6Q5f41lfkswXuKtYrhgoTpLnyIcHm24Uhqx+5Tqm2InSwLhE6Q==}
    engines: {node: '>=8'}

  path-parse@1.0.7:
    resolution: {integrity: sha512-LDJzPVEEEPR+y48z93A0Ed0yXb8pAByGWo/k5YYdYgpY2/2EsOsksJrq7lOHxryrVOn1ejG6oAp8ahvOIQD8sw==}

  path-scurry@1.11.1:
    resolution: {integrity: sha512-Xa4Nw17FS9ApQFJ9umLiJS4orGjm7ZzwUrwamcGQuHSzDyth9boKDaycYdDcZDuqYATXw4HFXgaqWTctW/v1HA==}
    engines: {node: '>=16 || 14 >=14.18'}

  path-to-regexp@0.1.12:
    resolution: {integrity: sha512-RA1GjUVMnvYFxuqovrEqZoxxW5NUZqbwKtYz/Tt7nXerk0LbLblQmrsgdeOxV5SFHf0UDggjS/bSeOZwt1pmEQ==}

  path-to-regexp@8.2.0:
    resolution: {integrity: sha512-TdrF7fW9Rphjq4RjrW0Kp2AW0Ahwu9sRGTkS6bvDi0SCwZlEZYmcfDbEsTz8RVk0EHIS/Vd1bv3JhG+1xZuAyQ==}
    engines: {node: '>=16'}

  pathe@2.0.3:
    resolution: {integrity: sha512-WUjGcAqP1gQacoQe+OBJsFA7Ld4DyXuUIjZ5cc75cLHvJ7dtNsTugphxIADwspS+AraAUePCKrSVtPLFj/F88w==}

  pathval@1.1.1:
    resolution: {integrity: sha512-Dp6zGqpTdETdR63lehJYPeIOqpiNBNtc7BpWSLrOje7UaIsE5aY92r/AunQA7rsXvet3lrJ3JnZX29UPTKXyKQ==}

  pathval@2.0.0:
    resolution: {integrity: sha512-vE7JKRyES09KiunauX7nd2Q9/L7lhok4smP9RZTDeD4MVs72Dp2qNFVz39Nz5a0FVEW0BJR6C0DYrq6unoziZA==}
    engines: {node: '>= 14.16'}

  picocolors@1.1.1:
    resolution: {integrity: sha512-xceH2snhtb5M9liqDsmEw56le376mTZkEX/jEb/RxNFyegNul7eNslCXP9FDj/Lcu0X8KEyMceP2ntpaHrDEVA==}

  picomatch@2.3.1:
    resolution: {integrity: sha512-JU3teHTNjmE2VCGFzuY8EXzCDVwEqB2a8fsIvwaStHhAWJEeVd1o1QD80CU6+ZdEXXSLbSsuLwJjkCBWqRQUVA==}
    engines: {node: '>=8.6'}

  picomatch@4.0.2:
    resolution: {integrity: sha512-M7BAV6Rlcy5u+m6oPhAPFgJTzAioX/6B0DxyvDlo9l8+T3nLKbrczg2WLUyzd45L8RqfUMyGPzekbMvX2Ldkwg==}
    engines: {node: '>=12'}

  pino-abstract-transport@2.0.0:
    resolution: {integrity: sha512-F63x5tizV6WCh4R6RHyi2Ml+M70DNRXt/+HANowMflpgGFMAym/VKm6G7ZOQRjqN7XbGxK1Lg9t6ZrtzOaivMw==}

  pino-std-serializers@7.0.0:
    resolution: {integrity: sha512-e906FRY0+tV27iq4juKzSYPbUj2do2X2JX4EzSca1631EB2QJQUqGbDuERal7LCtOpxl6x3+nvo9NPZcmjkiFA==}

  pino@9.7.0:
    resolution: {integrity: sha512-vnMCM6xZTb1WDmLvtG2lE/2p+t9hDEIvTWJsu6FejkE62vB7gDhvzrpFR4Cw2to+9JNQxVnkAKVPA1KPB98vWg==}
    hasBin: true

  pkce-challenge@5.0.0:
    resolution: {integrity: sha512-ueGLflrrnvwB3xuo/uGob5pd5FN7l0MsLf0Z87o/UQmRtwjvfylfc9MurIxRAWywCYTgrvpXBcqjV4OfCYGCIQ==}
    engines: {node: '>=16.20.0'}

  posix-character-classes@0.1.1:
    resolution: {integrity: sha512-xTgYBc3fuo7Yt7JbiuFxSYGToMoz8fLoE6TC9Wx1P/u+LfeThMOAqmuyECnlBaaJb+u1m9hHiXUEtwW4OzfUJg==}
    engines: {node: '>=0.10.0'}

  postcss@8.5.4:
    resolution: {integrity: sha512-QSa9EBe+uwlGTFmHsPKokv3B/oEMQZxfqW0QqNCyhpa6mB1afzulwn8hihglqAb2pOw+BJgNlmXQ8la2VeHB7w==}
    engines: {node: ^10 || ^12 || >=14}

  prelude-ls@1.2.1:
    resolution: {integrity: sha512-vkcDPrRZo1QZLbn5RLGPpg/WmIQ65qoWWhcGKf/b5eplkkarX0m9z8ppCat4mlOqUsWpyNuYgO3VRyrYHSzX5g==}
    engines: {node: '>= 0.8.0'}

  preserve@0.2.0:
    resolution: {integrity: sha512-s/46sYeylUfHNjI+sA/78FAHlmIuKqI9wNnzEOGehAlUUYeObv5C2mOinXBjyUyWmJ2SfcS2/ydApH4hTF4WXQ==}
    engines: {node: '>=0.10.0'}

  prettier@3.5.3:
    resolution: {integrity: sha512-QQtaxnoDJeAkDvDKWCLiwIXkTgRhwYDEQCghU9Z6q03iyek/rxRh/2lC3HB7P8sWT2xC/y5JDctPLBIGzHKbhw==}
    engines: {node: '>=14'}
    hasBin: true

  process-nextick-args@2.0.1:
    resolution: {integrity: sha512-3ouUOpQhtgrbOa17J7+uxOTpITYWaGP7/AhoR3+A+/1e9skrzelGi/dXzEYyvbxubEF6Wn2ypscTKiKJFFn1ag==}

  process-warning@4.0.1:
    resolution: {integrity: sha512-3c2LzQ3rY9d0hc1emcsHhfT9Jwz0cChib/QN89oME2R451w5fy3f0afAhERFZAwrbDU43wk12d0ORBpDVME50Q==}

  process-warning@5.0.0:
    resolution: {integrity: sha512-a39t9ApHNx2L4+HBnQKqxxHNs1r7KF+Intd8Q/g1bUh6q0WIp9voPXJ/x0j+ZL45KF1pJd9+q2jLIRMfvEshkA==}

  protobufjs@7.5.3:
    resolution: {integrity: sha512-sildjKwVqOI2kmFDiXQ6aEB0fjYTafpEvIBs8tOR8qI4spuL9OPROLVu2qZqi/xgCfsHIwVqlaF8JBjWFHnKbw==}
    engines: {node: '>=12.0.0'}

  proxy-addr@2.0.7:
    resolution: {integrity: sha512-llQsMLSUDUPT44jdrU/O37qlnifitDP+ZwrmmZcoSKyLKvtZxpyV0n2/bD/N4tBAAZ/gJEdZU7KMraoK1+XYAg==}
    engines: {node: '>= 0.10'}

  proxy-from-env@1.1.0:
    resolution: {integrity: sha512-D+zkORCbA9f1tdWRK0RaCR3GPv50cMxcrz4X8k5LTSUD1Dkw47mKJEZQNunItRTkWwgtaUSo1RVFRIG9ZXiFYg==}

  pstree.remy@1.1.8:
    resolution: {integrity: sha512-77DZwxQmxKnu3aR542U+X8FypNzbfJ+C5XQDk3uWjWxn6151aIMGthWYRXTqT1E5oJvg+ljaa2OJi+VfvCOQ8w==}

  punycode@2.3.1:
    resolution: {integrity: sha512-vYt7UD1U9Wg6138shLtLOvdAu+8DsC/ilFtEVHcH+wydcSpNE20AfSOduf6MkRFahL5FY7X1oU7nKVZFtfq8Fg==}
    engines: {node: '>=6'}

  qs@6.13.0:
    resolution: {integrity: sha512-+38qI9SOr8tfZ4QmJNplMUxqjbe7LKvvZgWdExBOmd+egZTtjLB67Gu0HRX3u/XOq7UU2Nx6nsjvS16Z9uwfpg==}
    engines: {node: '>=0.6'}

  qs@6.14.0:
    resolution: {integrity: sha512-YWWTjgABSKcvs/nWBi9PycY/JiPJqOD4JA6o9Sej2AtvSGarXxKC3OQSk4pAarbdQlKAh5D4FCQkJNkW+GAn3w==}
    engines: {node: '>=0.6'}

  queue-microtask@1.2.3:
    resolution: {integrity: sha512-NuaNSa6flKT5JaSYQzJok04JzTL1CA6aGhv5rfLW3PgqA+M2ChpZQnAC8h8i4ZFkBS8X5RqkDBHA7r4hej3K9A==}

  quick-format-unescaped@4.0.4:
    resolution: {integrity: sha512-tYC1Q1hgyRuHgloV/YXs2w15unPVh8qfu/qCTfhTYamaw7fyhumKa2yGpdSo87vY32rIclj+4fWYQXUMs9EHvg==}

  randomatic@3.1.1:
    resolution: {integrity: sha512-TuDE5KxZ0J461RVjrJZCJc+J+zCkTb1MbH9AQUq68sMhOMcy9jLcb3BrZKgp9q9Ncltdg4QVqWrH02W2EFFVYw==}
    engines: {node: '>= 0.10.0'}

  randombytes@2.1.0:
    resolution: {integrity: sha512-vYl3iOX+4CKUWuxGi9Ukhie6fsqXqS9FE2Zaic4tNFD2N2QQaXOMFbuKK4QmDHC0JO6B1Zp41J0LpT0oR68amQ==}

  range-parser@1.2.1:
    resolution: {integrity: sha512-Hrgsx+orqoygnmhFbKaHE6c296J+HTAQXoxEF6gNupROmmGJRoyzfG3ccAveqCBrwr/2yxQ5BVd/GTl5agOwSg==}
    engines: {node: '>= 0.6'}

  raw-body@2.5.2:
    resolution: {integrity: sha512-8zGqypfENjCIqGhgXToC8aB2r7YrBX+AQAfIPs/Mlk+BtPTztOvTS01NRW/3Eh60J+a48lt8qsCzirQ6loCVfA==}
    engines: {node: '>= 0.8'}

  raw-body@3.0.0:
    resolution: {integrity: sha512-RmkhL8CAyCRPXCE28MMH0z2PNWQBNk2Q09ZdxM9IOOXwxwZbN+qbWaatPkdkWIKL2ZVDImrN/pK5HTRz2PcS4g==}
    engines: {node: '>= 0.8'}

  react@19.1.0:
    resolution: {integrity: sha512-FS+XFBNvn3GTAWq26joslQgWNoFu08F4kl0J4CgdNKADkdSGXQyTCnKteIAJy96Br6YbpEU1LSzV5dYtjMkMDg==}
    engines: {node: '>=0.10.0'}

  readable-stream@2.3.8:
    resolution: {integrity: sha512-8p0AUk4XODgIewSi0l8Epjs+EVnWiK7NoDIEGU0HhE7+ZyY8D1IMY7odu5lRrFXGg71L15KG8QrPmum45RTtdA==}

  readdirp@2.2.1:
    resolution: {integrity: sha512-1JU/8q+VgFZyxwrJ+SVIOsh+KywWGpds3NTqikiKpDMZWScmAYyKIgqkO+ARvNWJfXeXR1zxz7aHF4u4CyH6vQ==}
    engines: {node: '>=0.10'}

  readdirp@3.6.0:
    resolution: {integrity: sha512-hOS089on8RduqdbhvQ5Z37A0ESjsqz6qnRcffsMU3495FuTdqSm+7bhJ29JvIOsBDEEnan5DPu9t3To9VRlMzA==}
    engines: {node: '>=8.10.0'}

  readdirp@4.1.2:
    resolution: {integrity: sha512-GDhwkLfywWL2s6vEjyhri+eXmfH6j1L7JE27WhqLeYzoh/A3DBaYGEj2H/HFZCn/kMfim73FXxEJTw06WtxQwg==}
    engines: {node: '>= 14.18.0'}

  real-require@0.2.0:
    resolution: {integrity: sha512-57frrGM/OCTLqLOAh0mhVA9VBMHd+9U7Zb2THMGdBUoZVOtGbJzjxsYGDJ3A9AYYCP4hn6y1TVbaOfzWtm5GFg==}
    engines: {node: '>= 12.13.0'}

  regenerator-runtime@0.11.1:
    resolution: {integrity: sha512-MguG95oij0fC3QV3URf4V2SDYGJhJnJGqvIIgdECeODCT98wSWDAJ94SSuVpYQUoTcGUIL6L4yNB7j1DFFHSBg==}

  regex-cache@0.4.4:
    resolution: {integrity: sha512-nVIZwtCjkC9YgvWkpM55B5rBhBYRZhAaJbgcFYXXsHnbZ9UZI9nnVWYZpBlCqv9ho2eZryPnWrZGsOdPwVWXWQ==}
    engines: {node: '>=0.10.0'}

  regex-not@1.0.2:
    resolution: {integrity: sha512-J6SDjUgDxQj5NusnOtdFxDwN/+HWykR8GELwctJ7mdqhcyy1xEc4SRFHUXvxTp661YaVKAjfRLZ9cCqS6tn32A==}
    engines: {node: '>=0.10.0'}

  remove-trailing-separator@1.1.0:
    resolution: {integrity: sha512-/hS+Y0u3aOfIETiaiirUFwDBDzmXPvO+jAfKTitUngIPzdKc6Z0LoFjM/CK5PL4C+eKwHohlHAb6H0VFfmmUsw==}

  repeat-element@1.1.4:
    resolution: {integrity: sha512-LFiNfRcSu7KK3evMyYOuCzv3L10TW7yC1G2/+StMjK8Y6Vqd2MG7r/Qjw4ghtuCOjFvlnms/iMmLqpvW/ES/WQ==}
    engines: {node: '>=0.10.0'}

  repeat-string@1.6.1:
    resolution: {integrity: sha512-PV0dzCYDNfRi1jCDbJzpW7jNNDRuCOG/jI5ctQcGKt/clZD+YcPS3yIlWuTJMmESC8aevCFmWJy5wjAFgNqN6w==}
    engines: {node: '>=0.10'}

  require-directory@2.1.1:
    resolution: {integrity: sha512-fGxEI7+wsG9xrvdjsrlmL22OMTTiHRwAMroiEeMgq8gzoLC/PQr7RsRDSTLUg/bZAZtF+TVIkHc6/4RIKrui+Q==}
    engines: {node: '>=0.10.0'}

  require-from-string@2.0.2:
    resolution: {integrity: sha512-Xf0nWe6RseziFMu+Ap9biiUbmplq6S9/p+7w7YXP/JBHhrUDDUhwa+vANyubuqfZWTveU//DYVGsDG7RKL/vEw==}
    engines: {node: '>=0.10.0'}

  resolve-from@4.0.0:
    resolution: {integrity: sha512-pb/MYmXstAkysRFx8piNI1tGFNQIFA3vkE3Gq4EuA1dF6gHp/+vgZqsCGJapvy8N3Q+4o7FwvquPJcnZ7RYy4g==}
    engines: {node: '>=4'}

  resolve-pkg-maps@1.0.0:
    resolution: {integrity: sha512-seS2Tj26TBVOC2NIc2rOe2y2ZO7efxITtLZcGSOnHHNOQ7CkiUBfw0Iw2ck6xkIhPwLhKNLS8BO+hEpngQlqzw==}

  resolve-url@0.2.1:
    resolution: {integrity: sha512-ZuF55hVUQaaczgOIwqWzkEcEidmlD/xl44x1UZnhOXcYuFN2S6+rcxpG+C1N3So0wvNI3DmJICUFfu2SxhBmvg==}
    deprecated: https://github.com/lydell/resolve-url#deprecated

  resolve@1.22.10:
    resolution: {integrity: sha512-NPRy+/ncIMeDlTAsuqwKIiferiawhefFJtkNSW0qZJEqMEb+qBt/77B/jGeeek+F0uOeN05CDa6HXbbIgtVX4w==}
    engines: {node: '>= 0.4'}
    hasBin: true

  ret@0.1.15:
    resolution: {integrity: sha512-TTlYpa+OL+vMMNG24xSlQGEJ3B/RzEfUlLct7b5G/ytav+wPrplCpVMFuwzXbkecJrb6IYo1iFb0S9v37754mg==}
    engines: {node: '>=0.12'}

  ret@0.5.0:
    resolution: {integrity: sha512-I1XxrZSQ+oErkRR4jYbAyEEu2I0avBvvMM5JN+6EBprOGRCs63ENqZ3vjavq8fBw2+62G5LF5XelKwuJpcvcxw==}
    engines: {node: '>=10'}

  retry@0.13.1:
    resolution: {integrity: sha512-XQBQ3I8W1Cge0Seh+6gjj03LbmRFWuoszgK9ooCpwYIrhhoO80pfq4cUkU5DkknwfOfFteRwlZ56PYOGYyFWdg==}
    engines: {node: '>= 4'}

  reusify@1.1.0:
    resolution: {integrity: sha512-g6QUff04oZpHs0eG5p83rFLhHeV00ug/Yf9nZM6fLeUrPguBTkTQOdpAWWspMh55TZfVQDPaN3NQJfbVRAxdIw==}
    engines: {iojs: '>=1.0.0', node: '>=0.10.0'}

  rfdc@1.4.1:
    resolution: {integrity: sha512-q1b3N5QkRUWUl7iyylaaj3kOpIT0N2i9MqIEQXP73GVsN9cw3fdx8X63cEmWhJGi2PPCF23Ijp7ktmd39rawIA==}

  rollup@4.43.0:
    resolution: {integrity: sha512-wdN2Kd3Twh8MAEOEJZsuxuLKCsBEo4PVNLK6tQWAn10VhsVewQLzcucMgLolRlhFybGxfclbPeEYBaP6RvUFGg==}
    engines: {node: '>=18.0.0', npm: '>=8.0.0'}
    hasBin: true

  router@2.2.0:
    resolution: {integrity: sha512-nLTrUKm2UyiL7rlhapu/Zl45FwNgkZGaCpZbIHajDYgwlJCOzLSk+cIPAnsEqV955GjILJnKbdQC1nVPz+gAYQ==}
    engines: {node: '>= 18'}

  run-parallel@1.2.0:
    resolution: {integrity: sha512-5l4VyZR86LZ/lDxZTR6jqL8AFE2S0IFLMP26AbjsLVADxHdhB/c0GUsH+y39UfCi3dzz8OlQuPmnaJOMoDHQBA==}

  safe-buffer@5.1.2:
    resolution: {integrity: sha512-Gd2UZBJDkXlY7GbJxfsE8/nvKkUEU1G38c1siN6QP6a9PT9MmHB8GnpscSmMJSoF8LOIrt8ud/wPtojys4G6+g==}

  safe-buffer@5.2.1:
    resolution: {integrity: sha512-rp3So07KcdmmKbGvgaNxQSJr7bGVSVk5S9Eq1F+ppbRo70+YeaDxkw5Dd8NPN+GD6bjnYm2VuPuCXmpuYvmCXQ==}

  safe-regex2@5.0.0:
    resolution: {integrity: sha512-YwJwe5a51WlK7KbOJREPdjNrpViQBI3p4T50lfwPuDhZnE3XGVTlGvi+aolc5+RvxDD6bnUmjVsU9n1eboLUYw==}

  safe-regex@1.1.0:
    resolution: {integrity: sha512-aJXcif4xnaNUzvUuC5gcb46oTS7zvg4jpMTnuqtrEPlR3vFr4pxtdTwaF1Qs3Enjn9HK+ZlwQui+a7z0SywIzg==}

  safe-stable-stringify@2.5.0:
    resolution: {integrity: sha512-b3rppTKm9T+PsVCBEOUR46GWI7fdOs00VKZ1+9c1EWDaDMvjQc6tUwuFyIprgGgTcWoVHSKrU8H31ZHA2e0RHA==}
    engines: {node: '>=10'}

  safer-buffer@2.1.2:
    resolution: {integrity: sha512-YZo3K82SD7Riyi0E1EQPojLz7kpepnSQI9IyPbHHg1XXXevb5dJI7tpyN2ADxGcQbHG7vcyRHk0cbwqcQriUtg==}

  scrypt-js@3.0.1:
    resolution: {integrity: sha512-cdwTTnqPu0Hyvf5in5asVdZocVDTNRmR7XEcJuIzMjJeSHybHl7vpB66AzwTaIg6CLSbtjcxc8fqcySfnTkccA==}

  secure-json-parse@2.7.0:
    resolution: {integrity: sha512-6aU+Rwsezw7VR8/nyvKTx8QpWH9FrcYiXXlqC4z5d5XQBDRqtbfsRjnwGyqbi3gddNtWHuEk9OANUotL26qKUw==}

  secure-json-parse@4.0.0:
    resolution: {integrity: sha512-dxtLJO6sc35jWidmLxo7ij+Eg48PM/kleBsxpC8QJE0qJICe+KawkDQmvCMZUr9u7WKVHgMW6vy3fQ7zMiFZMA==}

  semver@7.7.2:
    resolution: {integrity: sha512-RF0Fw+rO5AMf9MAyaRXI4AV0Ulj5lMHqVxxdSgiVbixSCXoEmmX/jk0CuJw4+3SqroYO9VoUh+HcuJivvtJemA==}
    engines: {node: '>=10'}
    hasBin: true

  send@0.19.0:
    resolution: {integrity: sha512-dW41u5VfLXu8SJh5bwRmyYUbAoSB3c9uQh6L8h/KtsFREPWpbX1lrljJo186Jc4nmci/sGUZ9a0a0J2zgfq2hw==}
    engines: {node: '>= 0.8.0'}

  send@1.2.0:
    resolution: {integrity: sha512-uaW0WwXKpL9blXE2o0bRhoL2EGXIrZxQ2ZQ4mgcfoBxdFmQold+qWsD2jLrfZ0trjKL6vOw0j//eAwcALFjKSw==}
    engines: {node: '>= 18'}

  serialize-javascript@6.0.2:
    resolution: {integrity: sha512-Saa1xPByTTq2gdeFZYLLo+RFE35NHZkAbqZeWNd3BpzppeVisAqpDjcp8dyf6uIvEqJRd46jemmyA4iFIeVk8g==}

  serve-static@1.16.2:
    resolution: {integrity: sha512-VqpjJZKadQB/PEbEwvFdO43Ax5dFBZ2UECszz8bQ7pi7wt//PWe1P6MN7eCnjsatYtBT6EuiClbjSWP2WrIoTw==}
    engines: {node: '>= 0.8.0'}

  serve-static@2.2.0:
    resolution: {integrity: sha512-61g9pCh0Vnh7IutZjtLGGpTA355+OPn2TyDv/6ivP2h/AdAVX9azsoxmg2/M6nZeQZNYBEwIcsne1mJd9oQItQ==}
    engines: {node: '>= 18'}

  set-cookie-parser@2.7.1:
    resolution: {integrity: sha512-IOc8uWeOZgnb3ptbCURJWNjWUPcO3ZnTTdzsurqERrP6nPyv+paC55vJM0LpOlT2ne+Ix+9+CRG1MNLlyZ4GjQ==}

  set-value@2.0.1:
    resolution: {integrity: sha512-JxHc1weCN68wRY0fhCoXpyK55m/XPHafOmK4UWD7m2CI14GMcFypt4w/0+NV5f/ZMby2F6S2wwA7fgynh9gWSw==}
    engines: {node: '>=0.10.0'}

  setprototypeof@1.2.0:
    resolution: {integrity: sha512-E5LDX7Wrp85Kil5bhZv46j8jOeboKq5JMmYM3gVGdGH8xFpPWXUMsNrlODCrkoxMEeNi/XZIwuRvY4XNwYMJpw==}

  shebang-command@2.0.0:
    resolution: {integrity: sha512-kHxr2zZpYtdmrN1qDjrrX/Z1rR1kG8Dx+gkpK1G4eXmvXswmcE1hTWBWYUzlraYw1/yZp6YuDY77YtvbN0dmDA==}
    engines: {node: '>=8'}

  shebang-regex@3.0.0:
    resolution: {integrity: sha512-7++dFhtcx3353uBaq8DDR4NuxBetBzC7ZQOhmTQInHEd6bSrXdiEyzCvG07Z44UYdLShWUyXt5M/yhz8ekcb1A==}
    engines: {node: '>=8'}

  shell-quote@1.8.3:
    resolution: {integrity: sha512-ObmnIF4hXNg1BqhnHmgbDETF8dLPCggZWBjkQfhZpbszZnYur5DUljTcCHii5LC3J5E0yeO/1LIMyH+UvHQgyw==}
    engines: {node: '>= 0.4'}

  side-channel-list@1.0.0:
    resolution: {integrity: sha512-FCLHtRD/gnpCiCHEiJLOwdmFP+wzCmDEkc9y7NsYxeF4u7Btsn1ZuwgwJGxImImHicJArLP4R0yX4c2KCrMrTA==}
    engines: {node: '>= 0.4'}

  side-channel-map@1.0.1:
    resolution: {integrity: sha512-VCjCNfgMsby3tTdo02nbjtM/ewra6jPHmpThenkTYh8pG9ucZ/1P8So4u4FGBek/BjpOVsDCMoLA/iuBKIFXRA==}
    engines: {node: '>= 0.4'}

  side-channel-weakmap@1.0.2:
    resolution: {integrity: sha512-WPS/HvHQTYnHisLo9McqBHOJk2FkHO/tlpvldyrnem4aeQp4hai3gythswg6p01oSoTl58rcpiFAjF2br2Ak2A==}
    engines: {node: '>= 0.4'}

  side-channel@1.1.0:
    resolution: {integrity: sha512-ZX99e6tRweoUXqR+VBrslhda51Nh5MTQwou5tnUDgbtyM0dBgmhEDtWGP/xbKn6hqfPRHujUNwz5fy/wbbhnpw==}
    engines: {node: '>= 0.4'}

  siginfo@2.0.0:
    resolution: {integrity: sha512-ybx0WO1/8bSBLEWXZvEd7gMW3Sn3JFlW3TvX1nREbDLRNQNaeNN8WK0meBwPdAaOI7TtRRRJn/Es1zhrrCHu7g==}

  signal-exit@4.1.0:
    resolution: {integrity: sha512-bzyZ1e88w9O1iNJbKnOlvYTrWPDl46O1bG0D3XInv+9tkPrxrN8jUUTiFlDkkmKWgn1M6CfIA13SuGqOa9Korw==}
    engines: {node: '>=14'}

  simple-update-notifier@2.0.0:
    resolution: {integrity: sha512-a2B9Y0KlNXl9u/vsW6sTIu9vGEpfKu2wRV6l1H3XEas/0gUIzGzBoP/IouTcUQbm9JWZLH3COxyn03TYlFax6w==}
    engines: {node: '>=10'}

  sinon@20.0.0:
    resolution: {integrity: sha512-+FXOAbdnj94AQIxH0w1v8gzNxkawVvNqE3jUzRLptR71Oykeu2RrQXXl/VQjKay+Qnh73fDt/oDfMo6xMeDQbQ==}

  sirv@3.0.1:
    resolution: {integrity: sha512-FoqMu0NCGBLCcAkS1qA+XJIQTR6/JHfQXl+uGteNCQ76T91DMUjPa9xfmeqMY3z80nLSg9yQmNjK0Px6RWsH/A==}
    engines: {node: '>=18'}

  snapdragon-node@2.1.1:
    resolution: {integrity: sha512-O27l4xaMYt/RSQ5TR3vpWCAB5Kb/czIcqUFOM/C4fYcLnbZUc1PkjTAMjof2pBWaSTwOUd6qUHcFGVGj7aIwnw==}
    engines: {node: '>=0.10.0'}

  snapdragon-util@3.0.1:
    resolution: {integrity: sha512-mbKkMdQKsjX4BAL4bRYTj21edOf8cN7XHdYUJEe+Zn99hVEYcMvKPct1IqNe7+AZPirn8BCDOQBHQZknqmKlZQ==}
    engines: {node: '>=0.10.0'}

  snapdragon@0.8.2:
    resolution: {integrity: sha512-FtyOnWN/wCHTVXOMwvSv26d+ko5vWlIDD6zoUJ7LW8vh+ZBC8QdljveRP+crNrtBwioEUWy/4dMtbBjA4ioNlg==}
    engines: {node: '>=0.10.0'}

  sonic-boom@4.2.0:
    resolution: {integrity: sha512-INb7TM37/mAcsGmc9hyyI6+QR3rR1zVRu36B0NeGXKnOOLiZOfER5SA+N7X7k3yUYRzLWafduTDvJAfDswwEww==}

  source-map-js@1.2.1:
    resolution: {integrity: sha512-UXWMKhLOwVKb728IUtQPXxfYU+usdybtUrK/8uGE8CQMvrhOpwvzDBwj0QhSL7MQc7vIsISBG8VQ8+IDQxpfQA==}
    engines: {node: '>=0.10.0'}

  source-map-resolve@0.5.3:
    resolution: {integrity: sha512-Htz+RnsXWk5+P2slx5Jh3Q66vhQj1Cllm0zvnaY98+NFx+Dv2CF/f5O/t8x+KaNdrdIAsruNzoh/KpialbqAnw==}
    deprecated: See https://github.com/lydell/source-map-resolve#deprecated

  source-map-url@0.4.1:
    resolution: {integrity: sha512-cPiFOTLUKvJFIg4SKVScy4ilPPW6rFgMgfuZJPNoDuMs3nC1HbMUycBoJw77xFIp6z1UJQJOfx6C9GMH80DiTw==}
    deprecated: See https://github.com/lydell/source-map-url#deprecated

  source-map@0.5.7:
    resolution: {integrity: sha512-LbrmJOMUSdEVxIKvdcJzQC+nQhe8FUZQTXQy6+I75skNgn3OoQ0DZA8YnFa7gp8tqtL3KPf1kmo0R5DoApeSGQ==}
    engines: {node: '>=0.10.0'}

  split-string@3.1.0:
    resolution: {integrity: sha512-NzNVhJDYpwceVVii8/Hu6DKfD2G+NrQHlS/V/qgv763EYudVwEcMQNxd2lh+0VrUByXN/oJkl5grOhYWvQUYiw==}
    engines: {node: '>=0.10.0'}

  split2@4.2.0:
    resolution: {integrity: sha512-UcjcJOWknrNkF6PLX83qcHM6KHgVKNkV62Y8a5uYDVv9ydGQVwAHMKqHdJje1VTWpljG0WYpCDhrCdAOYH4TWg==}
    engines: {node: '>= 10.x'}

  stackback@0.0.2:
    resolution: {integrity: sha512-1XMJE5fQo1jGH6Y/7ebnwPOBEkIEnT4QF32d5R1+VXdXveM0IBMJt8zfaxX1P3QhVwrYe+576+jkANtSS2mBbw==}

  static-extend@0.1.2:
    resolution: {integrity: sha512-72E9+uLc27Mt718pMHt9VMNiAL4LMsmDbBva8mxWUCkT07fSzEGMYUCk0XWY6lp0j6RBAG4cJ3mWuZv2OE3s0g==}
    engines: {node: '>=0.10.0'}

  statuses@2.0.1:
    resolution: {integrity: sha512-RwNA9Z/7PrK06rYLIzFMlaF+l73iwpzsqRIFgbMLbTcLD6cOao82TaWefPXQvB2fOC4AjuYSEndS7N/mTCbkdQ==}
    engines: {node: '>= 0.8'}

  statuses@2.0.2:
    resolution: {integrity: sha512-DvEy55V3DB7uknRo+4iOGT5fP1slR8wQohVdknigZPMpMstaKJQWhwiYBACJE3Ul2pTnATihhBYnRhZQHGBiRw==}
    engines: {node: '>= 0.8'}

  std-env@3.9.0:
    resolution: {integrity: sha512-UGvjygr6F6tpH7o2qyqR6QYpwraIjKSdtzyBdyytFOHmPZY917kwdwLG0RbOjWOnKmnm3PeHjaoLLMie7kPLQw==}

  string-width@4.2.3:
    resolution: {integrity: sha512-wKyQRQpjJ0sIp62ErSZdGsjMJWsap5oRNihHhu6G7JVO/9jIB6UyevL+tXuOqrng8j/cxKTWyWUwvSTriiZz/g==}
    engines: {node: '>=8'}

  string-width@5.1.2:
    resolution: {integrity: sha512-HnLOCR3vjcY8beoNLtcjZ5/nxn2afmME6lhrDrebokqMap+XbeW8n9TXpPDOqdGK5qcI3oT0GKTW6wC7EMiVqA==}
    engines: {node: '>=12'}

  string_decoder@1.1.1:
    resolution: {integrity: sha512-n/ShnvDi6FHbbVfviro+WojiFzv+s8MPMHBczVePfUpDJLwoLT0ht1l4YwBCbi8pJAveEEdnkHyPyTP/mzRfwg==}

  strip-ansi@6.0.1:
    resolution: {integrity: sha512-Y38VPSHcqkFrCpFnQ9vuSXmquuv5oXOKpGeT6aGrr3o3Gc9AlVa6JBfUSOCnbxGGZF+/0ooI7KrPuUSztUdU5A==}
    engines: {node: '>=8'}

  strip-ansi@7.1.0:
    resolution: {integrity: sha512-iq6eVVI64nQQTRYq2KtEg2d2uU7LElhTJwsH4YzIHZshxlgZms/wIc4VoDQTlG/IvVIrBKG06CrZnp0qv7hkcQ==}
    engines: {node: '>=12'}

  strip-json-comments@3.1.1:
    resolution: {integrity: sha512-6fPc+R4ihwqP6N/aIv2f1gMH8lOVtWQHoqC4yK6oSDVVocumAsfCqjkXnqiYMhmMwS/mEHLp7Vehlt3ql6lEig==}
    engines: {node: '>=8'}

  strip-literal@3.0.0:
    resolution: {integrity: sha512-TcccoMhJOM3OebGhSBEmp3UZ2SfDMZUEBdRA/9ynfLi8yYajyWX3JiXArcJt4Umh4vISpspkQIY8ZZoCqjbviA==}

  subarg@1.0.0:
    resolution: {integrity: sha512-RIrIdRY0X1xojthNcVtgT9sjpOGagEUKpZdgBUi054OEPFo282yg+zE+t1Rj3+RqKq2xStL7uUHhY+AjbC4BXg==}

  supports-color@5.5.0:
    resolution: {integrity: sha512-QjVjwdXIt408MIiAqCX4oUKsgU2EqAGzs2Ppkm4aQYbjm+ZEWEcW4SfFNTr4uMNZma0ey4f5lgLrkB0aX0QMow==}
    engines: {node: '>=4'}

  supports-color@7.2.0:
    resolution: {integrity: sha512-qpCAvRl9stuOHveKsn7HncJRvv501qIacKzQlO/+Lwxc9+0q2wLyv4Dfvt80/DPn2pqOBsJdDiogXGR9+OvwRw==}
    engines: {node: '>=8'}

  supports-color@8.1.1:
    resolution: {integrity: sha512-MpUEN2OodtUzxvKQl72cUF7RQ5EiHsGvSsVG0ia9c5RbWGL2CI4C7EpPS8UTBIplnlzZiNuV56w+FuNxy3ty2Q==}
    engines: {node: '>=10'}

  supports-preserve-symlinks-flag@1.0.0:
    resolution: {integrity: sha512-ot0WnXS9fgdkgIcePe6RHNk1WA8+muPa6cSjeR3V8K27q9BB1rTE3R1p7Hv0z1ZyAc8s6Vvv8DIyWf681MAt0w==}
    engines: {node: '>= 0.4'}

  swr@2.3.3:
    resolution: {integrity: sha512-dshNvs3ExOqtZ6kJBaAsabhPdHyeY4P2cKwRCniDVifBMoG/SVI7tfLWqPXriVspf2Rg4tPzXJTnwaihIeFw2A==}
    peerDependencies:
      react: ^16.11.0 || ^17.0.0 || ^18.0.0 || ^19.0.0

  technicalindicators@3.1.0:
    resolution: {integrity: sha512-f16mOc+Y05hNy/of+UbGxhxQQmxUztCiluhsqC5QLUYz4WowUgKde9m6nIjK1Kay0wGHigT0IkOabpp0+22UfA==}

  tee@0.2.0:
    resolution: {integrity: sha512-aL+Ct+AkoryaVDFxc2bjk2J7xe1LSsqnQHCoNdgL+AcAOGaBjVnTYFCSNgvjqwzAh7NgqKhNssFqpKvoVt3WAg==}

  thread-stream@3.1.0:
    resolution: {integrity: sha512-OqyPZ9u96VohAyMfJykzmivOrY2wfMSf3C5TtFJVgN+Hm6aj+voFhlK+kZEIv2FBh1X6Xp3DlnCOfEQ3B2J86A==}

  throttleit@2.1.0:
    resolution: {integrity: sha512-nt6AMGKW1p/70DF/hGBdJB57B8Tspmbp5gfJ8ilhLnt7kkr2ye7hzD6NVG8GGErk2HWF34igrL2CXmNIkzKqKw==}
    engines: {node: '>=18'}

  through@1.1.2:
    resolution: {integrity: sha512-YG7jdC/XCqsooOdR2LJpeuQ5WnuYnHohUMJq4xMN09rbr81rli6JfZbGa07dWJg24qb8h6mGC+0G74eak9hrnw==}

  tinybench@2.9.0:
    resolution: {integrity: sha512-0+DUvqWMValLmha6lr4kD8iAMK1HzV0/aKnCtWb9v9641TnP/MFb7Pc2bxoxQjTXAErryXVgUOfv2YqNllqGeg==}

  tinyexec@0.3.2:
    resolution: {integrity: sha512-KQQR9yN7R5+OSwaK0XQoj22pwHoTlgYqmUscPYoknOoWCWfj/5/ABTMRi69FrKU5ffPVh5QcFikpWJI/P1ocHA==}

  tinyglobby@0.2.14:
    resolution: {integrity: sha512-tX5e7OM1HnYr2+a2C/4V0htOcSQcoSTH9KgJnVvNm5zm/cyEWKJ7j7YutsH9CxMdtOkkLFy2AHrMci9IM8IPZQ==}
    engines: {node: '>=12.0.0'}

  tinypool@1.1.0:
    resolution: {integrity: sha512-7CotroY9a8DKsKprEy/a14aCCm8jYVmR7aFy4fpkZM8sdpNJbKkixuNjgM50yCmip2ezc8z4N7k3oe2+rfRJCQ==}
    engines: {node: ^18.0.0 || >=20.0.0}

  tinyrainbow@2.0.0:
    resolution: {integrity: sha512-op4nsTR47R6p0vMUUoYl/a+ljLFVtlfaXkLQmqfLR1qHma1h/ysYk4hEXZ880bf2CYgTskvTa/e196Vd5dDQXw==}
    engines: {node: '>=14.0.0'}

  tinyspy@4.0.3:
    resolution: {integrity: sha512-t2T/WLB2WRgZ9EpE4jgPJ9w+i66UZfDc8wHh0xrwiRNN+UwH98GIJkTeZqX9rg0i0ptwzqW+uYeIF0T4F8LR7A==}
    engines: {node: '>=14.0.0'}

  to-object-path@0.3.0:
    resolution: {integrity: sha512-9mWHdnGRuh3onocaHzukyvCZhzvr6tiflAy/JRFXcJX0TjgfWA9pk9t8CMbzmBE4Jfw58pXbkngtBtqYxzNEyg==}
    engines: {node: '>=0.10.0'}

  to-regex-range@2.1.1:
    resolution: {integrity: sha512-ZZWNfCjUokXXDGXFpZehJIkZqq91BcULFq/Pi7M5i4JnxXdhMKAK682z8bCW3o8Hj1wuuzoKcW3DfVzaP6VuNg==}
    engines: {node: '>=0.10.0'}

  to-regex-range@5.0.1:
    resolution: {integrity: sha512-65P7iz6X5yEr1cwcgvQxbbIw7Uk3gOy5dIdtZ4rDveLqhrdJP+Li/Hx6tyK0NEb+2GCyneCMJiGqrADCSNk8sQ==}
    engines: {node: '>=8.0'}

  to-regex@3.0.2:
    resolution: {integrity: sha512-FWtleNAtZ/Ki2qtqej2CXTOayOH9bHDQF+Q48VpWyDXjbYxA4Yz8iDB31zXOBUlOHHKidDbqGVrTUvQMPmBGBw==}
    engines: {node: '>=0.10.0'}

  toad-cache@3.7.0:
    resolution: {integrity: sha512-/m8M+2BJUpoJdgAHoG+baCwBT+tf2VraSfkBgl0Y00qIWt41DJ8R5B8nsEw0I58YwF5IZH6z24/2TobDKnqSWw==}
    engines: {node: '>=12'}

  toidentifier@1.0.1:
    resolution: {integrity: sha512-o5sSPKEkg/DIQNmH43V0/uerLrpzVedkUh8tGNvaeXpfpuwjKenlSox/2O/BTlZUtEe+JG7s5YhEz608PlAHRA==}
    engines: {node: '>=0.6'}

  totalist@3.0.1:
    resolution: {integrity: sha512-sf4i37nQ2LBx4m3wB74y+ubopq6W/dIzXg0FDGjsYnZHVa1Da8FH853wlL2gtUhg+xJXjfk3kUZS3BRoQeoQBQ==}
    engines: {node: '>=6'}

  touch@3.1.1:
    resolution: {integrity: sha512-r0eojU4bI8MnHr8c5bNo7lJDdI2qXlWWJk6a9EAFG7vbhTjElYhBVS3/miuE0uOuoLdb8Mc/rVfsmm6eo5o9GA==}
    hasBin: true

  tr46@0.0.3:
    resolution: {integrity: sha512-N3WMsuqV66lT30CrXNbEjx4GEwlow3v6rr4mCcv6prnfwhS01rkgyFdjPNBYd9br7LpXV1+Emh01fHnq2Gdgrw==}

  ts-api-utils@2.1.0:
    resolution: {integrity: sha512-CUgTZL1irw8u29bzrOD/nH85jqyc74D6SshFgujOIA7osm2Rz7dYH77agkx7H4FBNxDq7Cjf+IjaX/8zwFW+ZQ==}
    engines: {node: '>=18.12'}
    peerDependencies:
      typescript: '>=4.8.4'

  ts-node@10.9.2:
    resolution: {integrity: sha512-f0FFpIdcHgn8zcPSbf1dRevwt047YMnaiJM3u2w2RewrB+fob/zePZcrOyQoLMMO7aBIddLcQIEK5dYjkLnGrQ==}
    hasBin: true
    peerDependencies:
      '@swc/core': '>=1.2.50'
      '@swc/wasm': '>=1.2.50'
      '@types/node': '*'
      typescript: '>=2.7'
    peerDependenciesMeta:
      '@swc/core':
        optional: true
      '@swc/wasm':
        optional: true

<<<<<<< HEAD
  tslib@2.8.1:
    resolution: {integrity: sha512-oJFu94HQb+KVduSUQL7wnpmqnfmLsOA/nAh6b6EH0wCEoK0/mPeXU6c3wKDV83MkOuHPRHtSXKKU99IBazS/2w==}
=======
  ts-pattern@5.7.1:
    resolution: {integrity: sha512-EGs8PguQqAAUIcQfK4E9xdXxB6s2GK4sJfT/vcc9V1ELIvC4LH/zXu2t/5fajtv6oiRCxdv7BgtVK3vWgROxag==}
>>>>>>> 85a05a75

  tsx@4.20.1:
    resolution: {integrity: sha512-JsFUnMHIE+g8KllOvWTrSOwCKM10xLcsesvUQR61znsbrcwZ4U/QaqdymmvTqG5GMD7k2VFv9UG35C4dRy34Ag==}
    engines: {node: '>=18.0.0'}
    hasBin: true

  type-check@0.4.0:
    resolution: {integrity: sha512-XleUoc9uwGXqjWwXaUTZAmzMcFZ5858QA2vvx1Ur5xIcixXIP+8LnFDgRplU30us6teqdlskFfu+ae4K79Ooew==}
    engines: {node: '>= 0.8.0'}

  type-detect@4.0.8:
    resolution: {integrity: sha512-0fr/mIH1dlO+x7TlcMy+bIDqKPsw/70tVyeHW787goQjhmqaZe10uwLujubK9q9Lg6Fiho1KUKDYz0Z7k7g5/g==}
    engines: {node: '>=4'}

  type-detect@4.1.0:
    resolution: {integrity: sha512-Acylog8/luQ8L7il+geoSxhEkazvkslg7PSNKOX59mbB9cOveP5aq9h74Y7YU8yDpJwetzQQrfIwtf4Wp4LKcw==}
    engines: {node: '>=4'}

  type-is@1.6.18:
    resolution: {integrity: sha512-TkRKr9sUTxEH8MdfuCSP7VizJyzRNMjj2J2do2Jr3Kym598JVdEksuzPQCnlFPW4ky9Q+iA+ma9BGm06XQBy8g==}
    engines: {node: '>= 0.6'}

  type-is@2.0.1:
    resolution: {integrity: sha512-OZs6gsjF4vMp32qrCbiVSkrFmXtG/AZhY3t0iAMrMBiAZyV9oALtXO8hsrHbMXF9x6L3grlFuwW2oAz7cav+Gw==}
    engines: {node: '>= 0.6'}

<<<<<<< HEAD
  types@https://codeload.github.com/google-a2a/A2A/tar.gz/14424a69d5435f70e86484b3888ef15817b3ce58#path:types:
    resolution: {path: types, tarball: https://codeload.github.com/google-a2a/A2A/tar.gz/14424a69d5435f70e86484b3888ef15817b3ce58}
    version: 1.0.0

  types@https://codeload.github.com/google-a2a/A2A/tar.gz/b35485e02e796d15232dec01acfab93fc858c3ec#path:types:
    resolution: {path: types, tarball: https://codeload.github.com/google-a2a/A2A/tar.gz/b35485e02e796d15232dec01acfab93fc858c3ec}
=======
  types@https://codeload.github.com/google-a2a/A2A/tar.gz/c2dbd58e677b68d143ad7b0dff1121f8681a076e#path:types:
    resolution: {path: types, tarball: https://codeload.github.com/google-a2a/A2A/tar.gz/c2dbd58e677b68d143ad7b0dff1121f8681a076e}
>>>>>>> 85a05a75
    version: 1.0.0

  typescript-eslint@8.34.0:
    resolution: {integrity: sha512-MRpfN7uYjTrTGigFCt8sRyNqJFhjN0WwZecldaqhWm+wy0gaRt8Edb/3cuUy0zdq2opJWT6iXINKAtewnDOltQ==}
    engines: {node: ^18.18.0 || ^20.9.0 || >=21.1.0}
    peerDependencies:
      eslint: ^8.57.0 || ^9.0.0
      typescript: '>=4.8.4 <5.9.0'

  typescript-json-schema@0.65.1:
    resolution: {integrity: sha512-tuGH7ff2jPaUYi6as3lHyHcKpSmXIqN7/mu50x3HlYn0EHzLpmt3nplZ7EuhUkO0eqDRc9GqWNkfjgBPIS9kxg==}
    hasBin: true

  typescript@5.5.4:
    resolution: {integrity: sha512-Mtq29sKDAEYP7aljRgtPOpTvOfbwRWlS6dPRzwjdE+C0R4brX/GUyhHSecbHMFLNBLcJIPt9nl9yG5TZ1weH+Q==}
    engines: {node: '>=14.17'}
    hasBin: true

  typescript@5.8.3:
    resolution: {integrity: sha512-p1diW6TqL9L07nNxvRMM7hMMw4c5XOo/1ibL4aAIGmSAt9slTE1Xgw5KWuof2uTOvCg9BY7ZRi+GaF+7sfgPeQ==}
    engines: {node: '>=14.17'}
    hasBin: true

  undefsafe@2.0.5:
    resolution: {integrity: sha512-WxONCrssBM8TSPRqN5EmsjVrsv4A8X12J4ArBiiayv3DyyG3ZlIg6yysuuSYdZsVz3TKcTg2fd//Ujd4CHV1iA==}

  undici-types@5.26.5:
    resolution: {integrity: sha512-JlCMO+ehdEIKqlFxk6IfVoAUVmgz7cU7zD/h9XZ0qzeosSHmUJVOzSQvvYSYWXkFXC+IfLKSIffhv0sVZup6pA==}

  undici-types@6.21.0:
    resolution: {integrity: sha512-iwDZqg0QAGrg9Rav5H4n0M64c3mkR59cJ6wQp+7C4nI0gsmExaedaYLNO44eT4AtBBwjbTiGPMlt2Md0T9H9JQ==}

  union-value@1.0.1:
    resolution: {integrity: sha512-tJfXmxMeWYnczCVs7XAEvIV7ieppALdyepWMkHkwciRpZraG/xwT+s2JN8+pr1+8jCRf80FFzvr+MpQeeoF4Xg==}
    engines: {node: '>=0.10.0'}

  unpipe@1.0.0:
    resolution: {integrity: sha512-pjy2bYhSsufwWlKwPc+l3cN7+wuJlK6uz0YdJEOlQDbl6jo/YlPi4mb8agUkVC8BF7V8NuzeyPNqRksA3hztKQ==}
    engines: {node: '>= 0.8'}

  unset-value@1.0.0:
    resolution: {integrity: sha512-PcA2tsuGSF9cnySLHTLSh2qrQiJ70mn+r+Glzxv2TWZblxsxCC52BDlZoPCsz7STd9pN7EZetkWZBAvk4cgZdQ==}
    engines: {node: '>=0.10.0'}

  uri-js@4.4.1:
    resolution: {integrity: sha512-7rKUyy33Q1yc98pQ1DAmLtwX109F7TIfWlW1Ydo8Wl1ii1SeHieeh0HHfPeL2fMXK6z0s8ecKs9frCuLJvndBg==}

  urix@0.1.0:
    resolution: {integrity: sha512-Am1ousAhSLBeB9cG/7k7r2R0zj50uDRlZHPGbazid5s9rlF1F/QKYObEKSIunSjIOkJZqwRRLpvewjEkM7pSqg==}
    deprecated: Please see https://github.com/lydell/urix#deprecated

  use-sync-external-store@1.5.0:
    resolution: {integrity: sha512-Rb46I4cGGVBmjamjphe8L/UnvJD+uPPtTkNvX5mZgqdbavhI4EbgIWJiIHXJ8bc/i9EQGPRh4DwEURJ552Do0A==}
    peerDependencies:
      react: ^16.8.0 || ^17.0.0 || ^18.0.0 || ^19.0.0

  use@3.1.1:
    resolution: {integrity: sha512-cwESVXlO3url9YWlFW/TA9cshCEhtu7IKJ/p5soJ/gGpj7vbvFrAY/eIioQ6Dw23KjZhYgiIo8HOs1nQ2vr/oQ==}
    engines: {node: '>=0.10.0'}

  util-deprecate@1.0.2:
    resolution: {integrity: sha512-EPD5q1uXyFxJpCrLnCc1nHnq3gOa6DZBocAIiI2TaSCA7VCJ1UJDMagCzIkXNsUYfD1daK//LTEQ8xiIbrHtcw==}

  utils-merge@1.0.1:
    resolution: {integrity: sha512-pMZTvIkT1d+TFGvDOqodOclx0QWkkgi6Tdoa8gC8ffGAAqz9pzPTZWAybbsHHoED/ztMtkv/VoYTYyShUn81hA==}
    engines: {node: '>= 0.4.0'}

  v8-compile-cache-lib@3.0.1:
    resolution: {integrity: sha512-wa7YjyUGfNZngI/vtK0UHAN+lgDCxBPCylVXGp0zu59Fz5aiGtNXaq3DhIov063MorB+VfufLh3JlF2KdTK3xg==}

  vary@1.1.2:
    resolution: {integrity: sha512-BNGbWLfd0eUPabhkXUVm0j8uuvREyTh5ovRa/dyow/BqAbZJyC+5fU+IzQOzmAKzYqYRAISoRhdQr3eIZ/PXqg==}
    engines: {node: '>= 0.8'}

  viem@2.31.0:
    resolution: {integrity: sha512-U7OMQ6yqK+bRbEIarf2vqxL7unSEQvNxvML/1zG7suAmKuJmipqdVTVJGKBCJiYsm/EremyO2FS4dHIPpGv+eA==}
    peerDependencies:
      typescript: '>=5.0.4'
    peerDependenciesMeta:
      typescript:
        optional: true

  vite-node@3.2.3:
    resolution: {integrity: sha512-gc8aAifGuDIpZHrPjuHyP4dpQmYXqWw7D1GmDnWeNWP654UEXzVfQ5IHPSK5HaHkwB/+p1atpYpSdw/2kOv8iQ==}
    engines: {node: ^18.0.0 || ^20.0.0 || >=22.0.0}
    hasBin: true

  vite@6.3.5:
    resolution: {integrity: sha512-cZn6NDFE7wdTpINgs++ZJ4N49W2vRp8LCKrn3Ob1kYNtOo21vfDoaV5GzBfLU4MovSAB8uNRm4jgzVQZ+mBzPQ==}
    engines: {node: ^18.0.0 || ^20.0.0 || >=22.0.0}
    hasBin: true
    peerDependencies:
      '@types/node': ^18.0.0 || ^20.0.0 || >=22.0.0
      jiti: '>=1.21.0'
      less: '*'
      lightningcss: ^1.21.0
      sass: '*'
      sass-embedded: '*'
      stylus: '*'
      sugarss: '*'
      terser: ^5.16.0
      tsx: ^4.8.1
      yaml: ^2.4.2
    peerDependenciesMeta:
      '@types/node':
        optional: true
      jiti:
        optional: true
      less:
        optional: true
      lightningcss:
        optional: true
      sass:
        optional: true
      sass-embedded:
        optional: true
      stylus:
        optional: true
      sugarss:
        optional: true
      terser:
        optional: true
      tsx:
        optional: true
      yaml:
        optional: true

  vitest@3.2.3:
    resolution: {integrity: sha512-E6U2ZFXe3N/t4f5BwUaVCKRLHqUpk1CBWeMh78UT4VaTPH/2dyvH6ALl29JTovEPu9dVKr/K/J4PkXgrMbw4Ww==}
    engines: {node: ^18.0.0 || ^20.0.0 || >=22.0.0}
    hasBin: true
    peerDependencies:
      '@edge-runtime/vm': '*'
      '@types/debug': ^4.1.12
      '@types/node': ^18.0.0 || ^20.0.0 || >=22.0.0
      '@vitest/browser': 3.2.3
      '@vitest/ui': 3.2.3
      happy-dom: '*'
      jsdom: '*'
    peerDependenciesMeta:
      '@edge-runtime/vm':
        optional: true
      '@types/debug':
        optional: true
      '@types/node':
        optional: true
      '@vitest/browser':
        optional: true
      '@vitest/ui':
        optional: true
      happy-dom:
        optional: true
      jsdom:
        optional: true

  web-streams-polyfill@3.3.3:
    resolution: {integrity: sha512-d2JWLCivmZYTSIoge9MsgFCZrt571BikcWGYkjC1khllbTeDlGqZ2D8vD8E/lJa8WGWbb7Plm8/XJYV7IJHZZw==}
    engines: {node: '>= 8'}

  web-streams-polyfill@4.0.0-beta.3:
    resolution: {integrity: sha512-QW95TCTaHmsYfHDybGMwO5IJIM93I/6vTRk+daHTWFPhwh+C8Cg7j7XyKrwrj8Ib6vYXe0ocYNrmzY4xAAN6ug==}
    engines: {node: '>= 14'}

  webidl-conversions@3.0.1:
    resolution: {integrity: sha512-2JAn3z8AR6rjK8Sm8orRC0h/bcl/DqL7tRPdGZ4I1CjdF+EaMLmYxBHyXuKL849eucPFhvBoxMsflfOb8kxaeQ==}

  whatwg-url@5.0.0:
    resolution: {integrity: sha512-saE57nupxk6v3HY35+jzBwYa0rKSy0XR8JSxZPwgLr7ys0IBzhGviA1/TUGJLmSVqs8pb9AnvICXEuOHLprYTw==}

  which@2.0.2:
    resolution: {integrity: sha512-BLI3Tl1TW3Pvl70l3yq3Y64i+awpwXqsGBYWkkqMtnbXgrMD+yj7rhW0kuEDxzJaYXGjEW5ogapKNMEKNMjibA==}
    engines: {node: '>= 8'}
    hasBin: true

  why-is-node-running@2.3.0:
    resolution: {integrity: sha512-hUrmaWBdVDcxvYqnyh09zunKzROWjbZTiNy8dBEjkS7ehEDQibXJ7XvlmtbwuTclUiIyN+CyXQD4Vmko8fNm8w==}
    engines: {node: '>=8'}
    hasBin: true

  word-wrap@1.2.5:
    resolution: {integrity: sha512-BN22B5eaMMI9UMtjrGd5g5eCYPpCPDUy0FJXbYsaT5zYxjFOckS53SQDE3pWkVoWpHXVb3BrYcEN4Twa55B5cA==}
    engines: {node: '>=0.10.0'}

  workerpool@6.5.1:
    resolution: {integrity: sha512-Fs4dNYcsdpYSAfVxhnl1L5zTksjvOJxtC5hzMNl+1t9B8hTJTdKDyZ5ju7ztgPy+ft9tBFXoOlDNiOT9WUXZlA==}

  workerpool@9.3.2:
    resolution: {integrity: sha512-Xz4Nm9c+LiBHhDR5bDLnNzmj6+5F+cyEAWPMkbs2awq/dYazR/efelZzUAjB/y3kNHL+uzkHvxVVpaOfGCPV7A==}

  wrap-ansi@7.0.0:
    resolution: {integrity: sha512-YVGIj2kamLSTxw6NsZjoBxfSwsn0ycdesmc4p+Q21c5zPuZ1pl+NfxVdxPtdHvmNVOQ6XSYG4AUtyt/Fi7D16Q==}
    engines: {node: '>=10'}

  wrap-ansi@8.1.0:
    resolution: {integrity: sha512-si7QWI6zUMq56bESFvagtmzMdGOtoxfR+Sez11Mobfc7tm+VkUckk9bW2UeffTGVUbOksxmSw0AA2gs8g71NCQ==}
    engines: {node: '>=12'}

  wrappy@1.0.2:
    resolution: {integrity: sha512-l4Sp/DRseor9wL6EvV2+TuQn63dMkPjZ/sp9XkghTEbV9KlPS1xUsZ3u7/IQO4wxtcFB4bgpQPRcR3QCvezPcQ==}

  ws@8.18.0:
    resolution: {integrity: sha512-8VbfWfHLbbwu3+N6OKsOMpBdT4kXPDDB9cJk2bJ6mh9ucxdlnNvH1e+roYkKmN9Nxw2yjz7VzeO9oOz2zJ04Pw==}
    engines: {node: '>=10.0.0'}
    peerDependencies:
      bufferutil: ^4.0.1
      utf-8-validate: '>=5.0.2'
    peerDependenciesMeta:
      bufferutil:
        optional: true
      utf-8-validate:
        optional: true

  ws@8.18.2:
    resolution: {integrity: sha512-DMricUmwGZUVr++AEAe2uiVM7UoO9MAVZMDu05UQOaUII0lp+zOzLLU4Xqh/JvTqklB1T4uELaaPBKyjE1r4fQ==}
    engines: {node: '>=10.0.0'}
    peerDependencies:
      bufferutil: ^4.0.1
      utf-8-validate: '>=5.0.2'
    peerDependenciesMeta:
      bufferutil:
        optional: true
      utf-8-validate:
        optional: true

  y18n@5.0.8:
    resolution: {integrity: sha512-0pfFzegeDWJHJIAmTLRP2DwHjdF5s7jo9tuztdQxAhINCdvS+3nGINqPd00AphqJR/0LhANUS6/+7SCb98YOfA==}
    engines: {node: '>=10'}

  yaml@2.8.0:
    resolution: {integrity: sha512-4lLa/EcQCB0cJkyts+FpIRx5G/llPxfP6VQU5KByHEhLxY3IJCH0f0Hy1MHI8sClTvsIb8qwRJ6R/ZdlDJ/leQ==}
    engines: {node: '>= 14.6'}
    hasBin: true

  yargs-parser@20.2.9:
    resolution: {integrity: sha512-y11nGElTIV+CT3Zv9t7VKl+Q3hTQoT9a1Qzezhhl6Rp21gJ/IVTW7Z3y9EWXhuUBC2Shnf+DX0antecpAwSP8w==}
    engines: {node: '>=10'}

  yargs-parser@21.1.1:
    resolution: {integrity: sha512-tVpsJW7DdjecAiFpbIB1e3qxIQsE6NoPc5/eTdrbbIC4h0LVsWhnoa3g+m2HclBIujHzsxZ4VJVA+GUuc2/LBw==}
    engines: {node: '>=12'}

  yargs-unparser@2.0.0:
    resolution: {integrity: sha512-7pRTIA9Qc1caZ0bZ6RYRGbHJthJWuakf+WmHK0rVeLkNrrGhfoabBNdue6kdINI6r4if7ocq9aD/n7xwKOdzOA==}
    engines: {node: '>=10'}

  yargs@16.2.0:
    resolution: {integrity: sha512-D1mvvtDG0L5ft/jGWkLpG1+m0eQxOfaBvTNELraWj22wSVUMWxZUvYgJYcKh6jGGIkJFhH4IZPQhR4TKpc8mBw==}
    engines: {node: '>=10'}

  yargs@17.7.2:
    resolution: {integrity: sha512-7dSzzRQ++CKnNI/krKnYRV7JKKPUXMEh61soaHKg9mrWEhzFWhFnxPxGl+69cD1Ou63C13NUPCnmIcrvqCuM6w==}
    engines: {node: '>=12'}

  yn@3.1.1:
    resolution: {integrity: sha512-Ux4ygGWsu2c7isFWe8Yu1YluJmqVhxqK2cLXNQA5AcC3QfbGNpM7fu0Y8b/z16pXLnFxZYvWhd3fhBY9DLmC6Q==}
    engines: {node: '>=6'}

  yocto-queue@0.1.0:
    resolution: {integrity: sha512-rVksvsnNCdJ/ohGc6xgPwyN8eheCxsiLM8mxuE/t/mOVqJewPuO1miLpTHQiRgTKCLexL4MeAFVagts7HmNZ2Q==}
    engines: {node: '>=10'}

  zod-to-json-schema@3.24.5:
    resolution: {integrity: sha512-/AuWwMP+YqiPbsJx5D6TfgRTc4kTLjsh5SOcd4bLsfUg2RcEXrFMJl1DGgdHy2aCfsIA/cr/1JM0xcB2GZji8g==}
    peerDependencies:
      zod: ^3.24.3

  zod@3.25.61:
    resolution: {integrity: sha512-fzfJgUw78LTNnHujj9re1Ov/JJQkRZZGDMcYqSx7Hp4rPOkKywaFHq0S6GoHeXs0wGNE/sIOutkXgnwzrVOGCQ==}

snapshots:

  '@adraffy/ens-normalize@1.11.0': {}

  '@ai-sdk/openai-compatible@0.2.14(zod@3.25.61)':
    dependencies:
      '@ai-sdk/provider': 1.1.3
      '@ai-sdk/provider-utils': 2.2.8(zod@3.25.61)
      zod: 3.25.61

  '@ai-sdk/provider-utils@2.1.10(zod@3.25.61)':
    dependencies:
      '@ai-sdk/provider': 1.0.9
      eventsource-parser: 3.0.2
      nanoid: 3.3.11
      secure-json-parse: 2.7.0
    optionalDependencies:
      zod: 3.25.61

  '@ai-sdk/provider-utils@2.2.8(zod@3.25.61)':
    dependencies:
      '@ai-sdk/provider': 1.1.3
      nanoid: 3.3.11
      secure-json-parse: 2.7.0
      zod: 3.25.61

  '@ai-sdk/provider@1.0.9':
    dependencies:
      json-schema: 0.4.0

  '@ai-sdk/provider@1.1.3':
    dependencies:
      json-schema: 0.4.0

  '@ai-sdk/react@1.2.12(react@19.1.0)(zod@3.25.61)':
    dependencies:
      '@ai-sdk/provider-utils': 2.2.8(zod@3.25.61)
      '@ai-sdk/ui-utils': 1.2.11(zod@3.25.61)
      react: 19.1.0
      swr: 2.3.3(react@19.1.0)
      throttleit: 2.1.0
    optionalDependencies:
      zod: 3.25.61

  '@ai-sdk/ui-utils@1.2.11(zod@3.25.61)':
    dependencies:
      '@ai-sdk/provider': 1.1.3
      '@ai-sdk/provider-utils': 2.2.8(zod@3.25.61)
      zod: 3.25.61
      zod-to-json-schema: 3.24.5(zod@3.25.61)

  '@ai-sdk/xai@1.2.16(zod@3.25.61)':
    dependencies:
      '@ai-sdk/openai-compatible': 0.2.14(zod@3.25.61)
      '@ai-sdk/provider': 1.1.3
      '@ai-sdk/provider-utils': 2.2.8(zod@3.25.61)
      zod: 3.25.61

  '@alloralabs/allora-sdk@0.1.1':
    dependencies:
      '@types/node': 22.15.31
      typescript: 5.8.3

<<<<<<< HEAD
  '@anthropic-ai/sdk@0.24.3':
    dependencies:
      '@types/node': 18.19.111
      '@types/node-fetch': 2.6.12
      abort-controller: 3.0.0
      agentkeepalive: 4.6.0
      form-data-encoder: 1.7.2
      formdata-node: 4.4.1
      node-fetch: 2.7.0
      web-streams-polyfill: 3.3.3
    transitivePeerDependencies:
      - encoding

  '@anthropic-ai/vertex-sdk@0.4.3':
    dependencies:
      '@anthropic-ai/sdk': 0.24.3
      google-auth-library: 9.15.1
    transitivePeerDependencies:
      - encoding
      - supports-color
=======
  '@bufbuild/protobuf@2.5.2': {}
>>>>>>> 85a05a75

  '@cspotcode/source-map-support@0.8.1':
    dependencies:
      '@jridgewell/trace-mapping': 0.3.9

  '@esbuild/aix-ppc64@0.25.5':
    optional: true

  '@esbuild/android-arm64@0.25.5':
    optional: true

  '@esbuild/android-arm@0.25.5':
    optional: true

  '@esbuild/android-x64@0.25.5':
    optional: true

  '@esbuild/darwin-arm64@0.25.5':
    optional: true

  '@esbuild/darwin-x64@0.25.5':
    optional: true

  '@esbuild/freebsd-arm64@0.25.5':
    optional: true

  '@esbuild/freebsd-x64@0.25.5':
    optional: true

  '@esbuild/linux-arm64@0.25.5':
    optional: true

  '@esbuild/linux-arm@0.25.5':
    optional: true

  '@esbuild/linux-ia32@0.25.5':
    optional: true

  '@esbuild/linux-loong64@0.25.5':
    optional: true

  '@esbuild/linux-mips64el@0.25.5':
    optional: true

  '@esbuild/linux-ppc64@0.25.5':
    optional: true

  '@esbuild/linux-riscv64@0.25.5':
    optional: true

  '@esbuild/linux-s390x@0.25.5':
    optional: true

  '@esbuild/linux-x64@0.25.5':
    optional: true

  '@esbuild/netbsd-arm64@0.25.5':
    optional: true

  '@esbuild/netbsd-x64@0.25.5':
    optional: true

  '@esbuild/openbsd-arm64@0.25.5':
    optional: true

  '@esbuild/openbsd-x64@0.25.5':
    optional: true

  '@esbuild/sunos-x64@0.25.5':
    optional: true

  '@esbuild/win32-arm64@0.25.5':
    optional: true

  '@esbuild/win32-ia32@0.25.5':
    optional: true

  '@esbuild/win32-x64@0.25.5':
    optional: true

  '@eslint-community/eslint-utils@4.7.0(eslint@9.28.0)':
    dependencies:
      eslint: 9.28.0
      eslint-visitor-keys: 3.4.3

  '@eslint-community/regexpp@4.12.1': {}

  '@eslint/config-array@0.20.0':
    dependencies:
      '@eslint/object-schema': 2.1.6
      debug: 4.4.1
      minimatch: 3.1.2
    transitivePeerDependencies:
      - supports-color

  '@eslint/config-helpers@0.2.2': {}

  '@eslint/core@0.14.0':
    dependencies:
      '@types/json-schema': 7.0.15

  '@eslint/eslintrc@3.3.1':
    dependencies:
      ajv: 6.12.6
      debug: 4.4.1
      espree: 10.4.0
      globals: 14.0.0
      ignore: 5.3.2
      import-fresh: 3.3.1
      js-yaml: 4.1.0
      minimatch: 3.1.2
      strip-json-comments: 3.1.1
    transitivePeerDependencies:
      - supports-color

  '@eslint/js@9.28.0': {}

  '@eslint/object-schema@2.1.6': {}

  '@eslint/plugin-kit@0.3.1':
    dependencies:
      '@eslint/core': 0.14.0
      levn: 0.4.1

  '@ethersproject/abi@5.8.0':
    dependencies:
      '@ethersproject/address': 5.8.0
      '@ethersproject/bignumber': 5.8.0
      '@ethersproject/bytes': 5.8.0
      '@ethersproject/constants': 5.8.0
      '@ethersproject/hash': 5.8.0
      '@ethersproject/keccak256': 5.8.0
      '@ethersproject/logger': 5.8.0
      '@ethersproject/properties': 5.8.0
      '@ethersproject/strings': 5.8.0

  '@ethersproject/abstract-provider@5.8.0':
    dependencies:
      '@ethersproject/bignumber': 5.8.0
      '@ethersproject/bytes': 5.8.0
      '@ethersproject/logger': 5.8.0
      '@ethersproject/networks': 5.8.0
      '@ethersproject/properties': 5.8.0
      '@ethersproject/transactions': 5.8.0
      '@ethersproject/web': 5.8.0

  '@ethersproject/abstract-signer@5.8.0':
    dependencies:
      '@ethersproject/abstract-provider': 5.8.0
      '@ethersproject/bignumber': 5.8.0
      '@ethersproject/bytes': 5.8.0
      '@ethersproject/logger': 5.8.0
      '@ethersproject/properties': 5.8.0

  '@ethersproject/address@5.8.0':
    dependencies:
      '@ethersproject/bignumber': 5.8.0
      '@ethersproject/bytes': 5.8.0
      '@ethersproject/keccak256': 5.8.0
      '@ethersproject/logger': 5.8.0
      '@ethersproject/rlp': 5.8.0

  '@ethersproject/base64@5.8.0':
    dependencies:
      '@ethersproject/bytes': 5.8.0

  '@ethersproject/basex@5.8.0':
    dependencies:
      '@ethersproject/bytes': 5.8.0
      '@ethersproject/properties': 5.8.0

  '@ethersproject/bignumber@5.8.0':
    dependencies:
      '@ethersproject/bytes': 5.8.0
      '@ethersproject/logger': 5.8.0
      bn.js: 5.2.2

  '@ethersproject/bytes@5.8.0':
    dependencies:
      '@ethersproject/logger': 5.8.0

  '@ethersproject/constants@5.8.0':
    dependencies:
      '@ethersproject/bignumber': 5.8.0

  '@ethersproject/contracts@5.8.0':
    dependencies:
      '@ethersproject/abi': 5.8.0
      '@ethersproject/abstract-provider': 5.8.0
      '@ethersproject/abstract-signer': 5.8.0
      '@ethersproject/address': 5.8.0
      '@ethersproject/bignumber': 5.8.0
      '@ethersproject/bytes': 5.8.0
      '@ethersproject/constants': 5.8.0
      '@ethersproject/logger': 5.8.0
      '@ethersproject/properties': 5.8.0
      '@ethersproject/transactions': 5.8.0

  '@ethersproject/hash@5.8.0':
    dependencies:
      '@ethersproject/abstract-signer': 5.8.0
      '@ethersproject/address': 5.8.0
      '@ethersproject/base64': 5.8.0
      '@ethersproject/bignumber': 5.8.0
      '@ethersproject/bytes': 5.8.0
      '@ethersproject/keccak256': 5.8.0
      '@ethersproject/logger': 5.8.0
      '@ethersproject/properties': 5.8.0
      '@ethersproject/strings': 5.8.0

  '@ethersproject/hdnode@5.8.0':
    dependencies:
      '@ethersproject/abstract-signer': 5.8.0
      '@ethersproject/basex': 5.8.0
      '@ethersproject/bignumber': 5.8.0
      '@ethersproject/bytes': 5.8.0
      '@ethersproject/logger': 5.8.0
      '@ethersproject/pbkdf2': 5.8.0
      '@ethersproject/properties': 5.8.0
      '@ethersproject/sha2': 5.8.0
      '@ethersproject/signing-key': 5.8.0
      '@ethersproject/strings': 5.8.0
      '@ethersproject/transactions': 5.8.0
      '@ethersproject/wordlists': 5.8.0

  '@ethersproject/json-wallets@5.8.0':
    dependencies:
      '@ethersproject/abstract-signer': 5.8.0
      '@ethersproject/address': 5.8.0
      '@ethersproject/bytes': 5.8.0
      '@ethersproject/hdnode': 5.8.0
      '@ethersproject/keccak256': 5.8.0
      '@ethersproject/logger': 5.8.0
      '@ethersproject/pbkdf2': 5.8.0
      '@ethersproject/properties': 5.8.0
      '@ethersproject/random': 5.8.0
      '@ethersproject/strings': 5.8.0
      '@ethersproject/transactions': 5.8.0
      aes-js: 3.0.0
      scrypt-js: 3.0.1

  '@ethersproject/keccak256@5.8.0':
    dependencies:
      '@ethersproject/bytes': 5.8.0
      js-sha3: 0.8.0

  '@ethersproject/logger@5.8.0': {}

  '@ethersproject/networks@5.8.0':
    dependencies:
      '@ethersproject/logger': 5.8.0

  '@ethersproject/pbkdf2@5.8.0':
    dependencies:
      '@ethersproject/bytes': 5.8.0
      '@ethersproject/sha2': 5.8.0

  '@ethersproject/properties@5.8.0':
    dependencies:
      '@ethersproject/logger': 5.8.0

  '@ethersproject/providers@5.8.0':
    dependencies:
      '@ethersproject/abstract-provider': 5.8.0
      '@ethersproject/abstract-signer': 5.8.0
      '@ethersproject/address': 5.8.0
      '@ethersproject/base64': 5.8.0
      '@ethersproject/basex': 5.8.0
      '@ethersproject/bignumber': 5.8.0
      '@ethersproject/bytes': 5.8.0
      '@ethersproject/constants': 5.8.0
      '@ethersproject/hash': 5.8.0
      '@ethersproject/logger': 5.8.0
      '@ethersproject/networks': 5.8.0
      '@ethersproject/properties': 5.8.0
      '@ethersproject/random': 5.8.0
      '@ethersproject/rlp': 5.8.0
      '@ethersproject/sha2': 5.8.0
      '@ethersproject/strings': 5.8.0
      '@ethersproject/transactions': 5.8.0
      '@ethersproject/web': 5.8.0
      bech32: 1.1.4
      ws: 8.18.0
    transitivePeerDependencies:
      - bufferutil
      - utf-8-validate

  '@ethersproject/random@5.8.0':
    dependencies:
      '@ethersproject/bytes': 5.8.0
      '@ethersproject/logger': 5.8.0

  '@ethersproject/rlp@5.8.0':
    dependencies:
      '@ethersproject/bytes': 5.8.0
      '@ethersproject/logger': 5.8.0

  '@ethersproject/sha2@5.8.0':
    dependencies:
      '@ethersproject/bytes': 5.8.0
      '@ethersproject/logger': 5.8.0
      hash.js: 1.1.7

  '@ethersproject/signing-key@5.8.0':
    dependencies:
      '@ethersproject/bytes': 5.8.0
      '@ethersproject/logger': 5.8.0
      '@ethersproject/properties': 5.8.0
      bn.js: 5.2.2
      elliptic: 6.6.1
      hash.js: 1.1.7

  '@ethersproject/solidity@5.8.0':
    dependencies:
      '@ethersproject/bignumber': 5.8.0
      '@ethersproject/bytes': 5.8.0
      '@ethersproject/keccak256': 5.8.0
      '@ethersproject/logger': 5.8.0
      '@ethersproject/sha2': 5.8.0
      '@ethersproject/strings': 5.8.0

  '@ethersproject/strings@5.8.0':
    dependencies:
      '@ethersproject/bytes': 5.8.0
      '@ethersproject/constants': 5.8.0
      '@ethersproject/logger': 5.8.0

  '@ethersproject/transactions@5.8.0':
    dependencies:
      '@ethersproject/address': 5.8.0
      '@ethersproject/bignumber': 5.8.0
      '@ethersproject/bytes': 5.8.0
      '@ethersproject/constants': 5.8.0
      '@ethersproject/keccak256': 5.8.0
      '@ethersproject/logger': 5.8.0
      '@ethersproject/properties': 5.8.0
      '@ethersproject/rlp': 5.8.0
      '@ethersproject/signing-key': 5.8.0

  '@ethersproject/units@5.8.0':
    dependencies:
      '@ethersproject/bignumber': 5.8.0
      '@ethersproject/constants': 5.8.0
      '@ethersproject/logger': 5.8.0

  '@ethersproject/wallet@5.8.0':
    dependencies:
      '@ethersproject/abstract-provider': 5.8.0
      '@ethersproject/abstract-signer': 5.8.0
      '@ethersproject/address': 5.8.0
      '@ethersproject/bignumber': 5.8.0
      '@ethersproject/bytes': 5.8.0
      '@ethersproject/hash': 5.8.0
      '@ethersproject/hdnode': 5.8.0
      '@ethersproject/json-wallets': 5.8.0
      '@ethersproject/keccak256': 5.8.0
      '@ethersproject/logger': 5.8.0
      '@ethersproject/properties': 5.8.0
      '@ethersproject/random': 5.8.0
      '@ethersproject/signing-key': 5.8.0
      '@ethersproject/transactions': 5.8.0
      '@ethersproject/wordlists': 5.8.0

  '@ethersproject/web@5.8.0':
    dependencies:
      '@ethersproject/base64': 5.8.0
      '@ethersproject/bytes': 5.8.0
      '@ethersproject/logger': 5.8.0
      '@ethersproject/properties': 5.8.0
      '@ethersproject/strings': 5.8.0

  '@ethersproject/wordlists@5.8.0':
    dependencies:
      '@ethersproject/bytes': 5.8.0
      '@ethersproject/hash': 5.8.0
      '@ethersproject/logger': 5.8.0
      '@ethersproject/properties': 5.8.0
      '@ethersproject/strings': 5.8.0

  '@fastify/ajv-compiler@4.0.2':
    dependencies:
      ajv: 8.17.1
      ajv-formats: 3.0.1(ajv@8.17.1)
      fast-uri: 3.0.6

  '@fastify/error@4.2.0': {}

  '@fastify/fast-json-stringify-compiler@5.0.3':
    dependencies:
      fast-json-stringify: 6.0.1

  '@fastify/forwarded@3.0.0': {}

  '@fastify/merge-json-schemas@0.2.1':
    dependencies:
      dequal: 2.0.3

  '@fastify/proxy-addr@5.0.0':
    dependencies:
      '@fastify/forwarded': 3.0.0
      ipaddr.js: 2.2.0

  '@grpc/grpc-js@1.13.4':
    dependencies:
      '@grpc/proto-loader': 0.7.15
      '@js-sdsl/ordered-map': 4.4.2

  '@grpc/proto-loader@0.7.15':
    dependencies:
      lodash.camelcase: 4.3.0
      long: 5.3.2
      protobufjs: 7.5.3
      yargs: 17.7.2

  '@humanfs/core@0.19.1': {}

  '@humanfs/node@0.16.6':
    dependencies:
      '@humanfs/core': 0.19.1
      '@humanwhocodes/retry': 0.3.1

  '@humanwhocodes/module-importer@1.0.1': {}

  '@humanwhocodes/retry@0.3.1': {}

  '@humanwhocodes/retry@0.4.3': {}

  '@hyperbolic/ai-sdk-provider@0.1.3(react@19.1.0)':
    dependencies:
      '@ai-sdk/provider': 1.1.3
      '@ai-sdk/provider-utils': 2.2.8(zod@3.25.61)
      ai: 4.3.16(react@19.1.0)(zod@3.25.61)
      zod: 3.25.61
    transitivePeerDependencies:
      - react

  '@isaacs/cliui@8.0.2':
    dependencies:
      string-width: 5.1.2
      string-width-cjs: string-width@4.2.3
      strip-ansi: 7.1.0
      strip-ansi-cjs: strip-ansi@6.0.1
      wrap-ansi: 8.1.0
      wrap-ansi-cjs: wrap-ansi@7.0.0

  '@jridgewell/resolve-uri@3.1.2': {}

  '@jridgewell/sourcemap-codec@1.5.0': {}

  '@jridgewell/trace-mapping@0.3.9':
    dependencies:
      '@jridgewell/resolve-uri': 3.1.2
      '@jridgewell/sourcemap-codec': 1.5.0

  '@js-sdsl/ordered-map@4.4.2': {}

  '@modelcontextprotocol/sdk@1.12.1':
    dependencies:
      ajv: 6.12.6
      content-type: 1.0.5
      cors: 2.8.5
      cross-spawn: 7.0.6
      eventsource: 3.0.7
      express: 5.1.0
      express-rate-limit: 7.5.0(express@5.1.0)
      pkce-challenge: 5.0.0
      raw-body: 3.0.0
      zod: 3.25.61
      zod-to-json-schema: 3.24.5(zod@3.25.61)
    transitivePeerDependencies:
      - supports-color

  '@noble/ciphers@1.3.0': {}

  '@noble/curves@1.9.1':
    dependencies:
      '@noble/hashes': 1.8.0

  '@noble/hashes@1.8.0': {}

  '@nodelib/fs.scandir@2.1.5':
    dependencies:
      '@nodelib/fs.stat': 2.0.5
      run-parallel: 1.2.0

  '@nodelib/fs.stat@2.0.5': {}

  '@nodelib/fs.walk@1.2.8':
    dependencies:
      '@nodelib/fs.scandir': 2.1.5
      fastq: 1.19.1

  '@openrouter/ai-sdk-provider@0.4.6(zod@3.25.61)':
    dependencies:
      '@ai-sdk/provider': 1.0.9
      '@ai-sdk/provider-utils': 2.1.10(zod@3.25.61)
      zod: 3.25.61

  '@opentelemetry/api@1.9.0': {}

  '@openzeppelin/contracts@5.3.0': {}

  '@pkgjs/parseargs@0.11.0':
    optional: true

  '@polka/url@1.0.0-next.29': {}

  '@protobufjs/aspromise@1.1.2': {}

  '@protobufjs/base64@1.1.2': {}

  '@protobufjs/codegen@2.0.4': {}

  '@protobufjs/eventemitter@1.1.0': {}

  '@protobufjs/fetch@1.1.0':
    dependencies:
      '@protobufjs/aspromise': 1.1.2
      '@protobufjs/inquire': 1.1.0

  '@protobufjs/float@1.0.2': {}

  '@protobufjs/inquire@1.1.0': {}

  '@protobufjs/path@1.1.2': {}

  '@protobufjs/pool@1.1.0': {}

  '@protobufjs/utf8@1.1.0': {}

  '@rollup/rollup-android-arm-eabi@4.43.0':
    optional: true

  '@rollup/rollup-android-arm64@4.43.0':
    optional: true

  '@rollup/rollup-darwin-arm64@4.43.0':
    optional: true

  '@rollup/rollup-darwin-x64@4.43.0':
    optional: true

  '@rollup/rollup-freebsd-arm64@4.43.0':
    optional: true

  '@rollup/rollup-freebsd-x64@4.43.0':
    optional: true

  '@rollup/rollup-linux-arm-gnueabihf@4.43.0':
    optional: true

  '@rollup/rollup-linux-arm-musleabihf@4.43.0':
    optional: true

  '@rollup/rollup-linux-arm64-gnu@4.43.0':
    optional: true

  '@rollup/rollup-linux-arm64-musl@4.43.0':
    optional: true

  '@rollup/rollup-linux-loongarch64-gnu@4.43.0':
    optional: true

  '@rollup/rollup-linux-powerpc64le-gnu@4.43.0':
    optional: true

  '@rollup/rollup-linux-riscv64-gnu@4.43.0':
    optional: true

  '@rollup/rollup-linux-riscv64-musl@4.43.0':
    optional: true

  '@rollup/rollup-linux-s390x-gnu@4.43.0':
    optional: true

  '@rollup/rollup-linux-x64-gnu@4.43.0':
    optional: true

  '@rollup/rollup-linux-x64-musl@4.43.0':
    optional: true

  '@rollup/rollup-win32-arm64-msvc@4.43.0':
    optional: true

  '@rollup/rollup-win32-ia32-msvc@4.43.0':
    optional: true

  '@rollup/rollup-win32-x64-msvc@4.43.0':
    optional: true

  '@scure/base@1.2.6': {}

  '@scure/bip32@1.7.0':
    dependencies:
      '@noble/curves': 1.9.1
      '@noble/hashes': 1.8.0
      '@scure/base': 1.2.6

  '@scure/bip39@1.6.0':
    dependencies:
      '@noble/hashes': 1.8.0
      '@scure/base': 1.2.6

  '@sinonjs/commons@3.0.1':
    dependencies:
      type-detect: 4.0.8

  '@sinonjs/fake-timers@13.0.5':
    dependencies:
      '@sinonjs/commons': 3.0.1

  '@sinonjs/samsam@8.0.2':
    dependencies:
      '@sinonjs/commons': 3.0.1
      lodash.get: 4.4.2
      type-detect: 4.1.0

  '@tsconfig/node10@1.0.11': {}

  '@tsconfig/node12@1.0.11': {}

  '@tsconfig/node14@1.0.3': {}

  '@tsconfig/node16@1.0.4': {}

  '@types/body-parser@1.19.6':
    dependencies:
      '@types/connect': 3.4.38
      '@types/node': 22.15.31

  '@types/chai@4.3.20': {}

  '@types/chai@5.2.2':
    dependencies:
      '@types/deep-eql': 4.0.2

  '@types/connect@3.4.38':
    dependencies:
      '@types/node': 22.15.31

  '@types/cors@2.8.19':
    dependencies:
      '@types/node': 22.15.31

  '@types/deep-eql@4.0.2': {}

  '@types/diff-match-patch@1.0.36': {}

  '@types/escape-html@1.0.4': {}

  '@types/estree@1.0.7': {}

  '@types/estree@1.0.8': {}

  '@types/express-serve-static-core@4.19.6':
    dependencies:
      '@types/node': 22.15.31
      '@types/qs': 6.14.0
      '@types/range-parser': 1.2.7
      '@types/send': 0.17.5

  '@types/express-serve-static-core@5.0.6':
    dependencies:
      '@types/node': 22.15.31
      '@types/qs': 6.14.0
      '@types/range-parser': 1.2.7
      '@types/send': 0.17.5

  '@types/express@4.17.23':
    dependencies:
      '@types/body-parser': 1.19.6
      '@types/express-serve-static-core': 4.19.6
      '@types/qs': 6.14.0
      '@types/serve-static': 1.15.8

  '@types/express@5.0.3':
    dependencies:
      '@types/body-parser': 1.19.6
      '@types/express-serve-static-core': 5.0.6
      '@types/serve-static': 1.15.8

  '@types/http-errors@2.0.5': {}

  '@types/json-schema@7.0.15': {}

  '@types/mime@1.3.5': {}

  '@types/mocha@10.0.10': {}

  '@types/node-fetch@2.6.12':
    dependencies:
      '@types/node': 22.15.31
      form-data: 4.0.3

  '@types/node@18.19.111':
    dependencies:
      undici-types: 5.26.5

  '@types/node@20.19.0':
    dependencies:
      undici-types: 6.21.0

  '@types/node@22.15.31':
    dependencies:
      undici-types: 6.21.0

  '@types/node@6.14.13': {}

  '@types/qs@6.14.0': {}

  '@types/range-parser@1.2.7': {}

<<<<<<< HEAD
  '@types/request@2.48.12':
    dependencies:
      '@types/caseless': 0.12.5
      '@types/node': 22.15.31
      '@types/tough-cookie': 4.0.5
      form-data: 2.5.3
=======
  '@types/retry@0.12.2': {}
>>>>>>> 85a05a75

  '@types/send@0.17.5':
    dependencies:
      '@types/mime': 1.3.5
      '@types/node': 22.15.31

  '@types/serve-static@1.15.8':
    dependencies:
      '@types/http-errors': 2.0.5
      '@types/node': 22.15.31
      '@types/send': 0.17.5

  '@types/sinon@17.0.4':
    dependencies:
      '@types/sinonjs__fake-timers': 8.1.5

  '@types/sinonjs__fake-timers@8.1.5': {}

  '@typescript-eslint/eslint-plugin@8.34.0(@typescript-eslint/parser@8.34.0(eslint@9.28.0)(typescript@5.8.3))(eslint@9.28.0)(typescript@5.8.3)':
    dependencies:
      '@eslint-community/regexpp': 4.12.1
      '@typescript-eslint/parser': 8.34.0(eslint@9.28.0)(typescript@5.8.3)
      '@typescript-eslint/scope-manager': 8.34.0
      '@typescript-eslint/type-utils': 8.34.0(eslint@9.28.0)(typescript@5.8.3)
      '@typescript-eslint/utils': 8.34.0(eslint@9.28.0)(typescript@5.8.3)
      '@typescript-eslint/visitor-keys': 8.34.0
      eslint: 9.28.0
      graphemer: 1.4.0
      ignore: 7.0.5
      natural-compare: 1.4.0
      ts-api-utils: 2.1.0(typescript@5.8.3)
      typescript: 5.8.3
    transitivePeerDependencies:
      - supports-color

  '@typescript-eslint/parser@8.34.0(eslint@9.28.0)(typescript@5.8.3)':
    dependencies:
      '@typescript-eslint/scope-manager': 8.34.0
      '@typescript-eslint/types': 8.34.0
      '@typescript-eslint/typescript-estree': 8.34.0(typescript@5.8.3)
      '@typescript-eslint/visitor-keys': 8.34.0
      debug: 4.4.1
      eslint: 9.28.0
      typescript: 5.8.3
    transitivePeerDependencies:
      - supports-color

  '@typescript-eslint/project-service@8.34.0(typescript@5.8.3)':
    dependencies:
      '@typescript-eslint/tsconfig-utils': 8.34.0(typescript@5.8.3)
      '@typescript-eslint/types': 8.34.0
      debug: 4.4.1
      typescript: 5.8.3
    transitivePeerDependencies:
      - supports-color

  '@typescript-eslint/scope-manager@8.34.0':
    dependencies:
      '@typescript-eslint/types': 8.34.0
      '@typescript-eslint/visitor-keys': 8.34.0

  '@typescript-eslint/tsconfig-utils@8.34.0(typescript@5.8.3)':
    dependencies:
      typescript: 5.8.3

  '@typescript-eslint/type-utils@8.34.0(eslint@9.28.0)(typescript@5.8.3)':
    dependencies:
      '@typescript-eslint/typescript-estree': 8.34.0(typescript@5.8.3)
      '@typescript-eslint/utils': 8.34.0(eslint@9.28.0)(typescript@5.8.3)
      debug: 4.4.1
      eslint: 9.28.0
      ts-api-utils: 2.1.0(typescript@5.8.3)
      typescript: 5.8.3
    transitivePeerDependencies:
      - supports-color

  '@typescript-eslint/types@8.34.0': {}

  '@typescript-eslint/typescript-estree@8.34.0(typescript@5.8.3)':
    dependencies:
      '@typescript-eslint/project-service': 8.34.0(typescript@5.8.3)
      '@typescript-eslint/tsconfig-utils': 8.34.0(typescript@5.8.3)
      '@typescript-eslint/types': 8.34.0
      '@typescript-eslint/visitor-keys': 8.34.0
      debug: 4.4.1
      fast-glob: 3.3.3
      is-glob: 4.0.3
      minimatch: 9.0.5
      semver: 7.7.2
      ts-api-utils: 2.1.0(typescript@5.8.3)
      typescript: 5.8.3
    transitivePeerDependencies:
      - supports-color

  '@typescript-eslint/utils@8.34.0(eslint@9.28.0)(typescript@5.8.3)':
    dependencies:
      '@eslint-community/eslint-utils': 4.7.0(eslint@9.28.0)
      '@typescript-eslint/scope-manager': 8.34.0
      '@typescript-eslint/types': 8.34.0
      '@typescript-eslint/typescript-estree': 8.34.0(typescript@5.8.3)
      eslint: 9.28.0
      typescript: 5.8.3
    transitivePeerDependencies:
      - supports-color

  '@typescript-eslint/visitor-keys@8.34.0':
    dependencies:
      '@typescript-eslint/types': 8.34.0
      eslint-visitor-keys: 4.2.1

  '@vitest/expect@3.2.3':
    dependencies:
      '@types/chai': 5.2.2
      '@vitest/spy': 3.2.3
      '@vitest/utils': 3.2.3
      chai: 5.2.0
      tinyrainbow: 2.0.0

  '@vitest/mocker@3.2.3(vite@6.3.5(@types/node@22.15.31)(tsx@4.20.1)(yaml@2.8.0))':
    dependencies:
      '@vitest/spy': 3.2.3
      estree-walker: 3.0.3
      magic-string: 0.30.17
    optionalDependencies:
      vite: 6.3.5(@types/node@22.15.31)(tsx@4.20.1)(yaml@2.8.0)

  '@vitest/pretty-format@3.2.3':
    dependencies:
      tinyrainbow: 2.0.0

  '@vitest/runner@3.2.3':
    dependencies:
      '@vitest/utils': 3.2.3
      pathe: 2.0.3
      strip-literal: 3.0.0

  '@vitest/snapshot@3.2.3':
    dependencies:
      '@vitest/pretty-format': 3.2.3
      magic-string: 0.30.17
      pathe: 2.0.3

  '@vitest/spy@3.2.3':
    dependencies:
      tinyspy: 4.0.3

  '@vitest/ui@3.2.3(vitest@3.2.3)':
    dependencies:
      '@vitest/utils': 3.2.3
      fflate: 0.8.2
      flatted: 3.3.3
      pathe: 2.0.3
      sirv: 3.0.1
      tinyglobby: 0.2.14
      tinyrainbow: 2.0.0
      vitest: 3.2.3(@types/node@22.15.31)(@vitest/ui@3.2.3)(tsx@4.20.1)(yaml@2.8.0)

  '@vitest/utils@3.2.3':
    dependencies:
      '@vitest/pretty-format': 3.2.3
      loupe: 3.1.3
      tinyrainbow: 2.0.0

  abitype@1.0.8(typescript@5.8.3)(zod@3.25.61):
    optionalDependencies:
      typescript: 5.8.3
      zod: 3.25.61

  abort-controller@3.0.0:
    dependencies:
      event-target-shim: 5.0.1

  abstract-logging@2.0.1: {}

  accepts@1.3.8:
    dependencies:
      mime-types: 2.1.35
      negotiator: 0.6.3

  accepts@2.0.0:
    dependencies:
      mime-types: 3.0.1
      negotiator: 1.0.0

  acorn-jsx@5.3.2(acorn@8.15.0):
    dependencies:
      acorn: 8.15.0

  acorn-walk@8.3.4:
    dependencies:
      acorn: 8.15.0

  acorn@8.15.0: {}

  aes-js@3.0.0: {}

  agentkeepalive@4.6.0:
    dependencies:
      humanize-ms: 1.2.1

  ai@4.3.16(react@19.1.0)(zod@3.25.61):
    dependencies:
      '@ai-sdk/provider': 1.1.3
      '@ai-sdk/provider-utils': 2.2.8(zod@3.25.61)
      '@ai-sdk/react': 1.2.12(react@19.1.0)(zod@3.25.61)
      '@ai-sdk/ui-utils': 1.2.11(zod@3.25.61)
      '@opentelemetry/api': 1.9.0
      jsondiffpatch: 0.6.0
      zod: 3.25.61
    optionalDependencies:
      react: 19.1.0

  ajv-formats@3.0.1(ajv@8.17.1):
    optionalDependencies:
      ajv: 8.17.1

  ajv@6.12.6:
    dependencies:
      fast-deep-equal: 3.1.3
      fast-json-stable-stringify: 2.1.0
      json-schema-traverse: 0.4.1
      uri-js: 4.4.1

  ajv@8.17.1:
    dependencies:
      fast-deep-equal: 3.1.3
      fast-uri: 3.0.6
      json-schema-traverse: 1.0.0
      require-from-string: 2.0.2

  ansi-colors@4.1.3: {}

  ansi-regex@5.0.1: {}

  ansi-regex@6.1.0: {}

  ansi-styles@4.3.0:
    dependencies:
      color-convert: 2.0.1

  ansi-styles@6.2.1: {}

  anymatch@1.3.2:
    dependencies:
      micromatch: 2.3.11
      normalize-path: 2.1.1

  anymatch@3.1.3:
    dependencies:
      normalize-path: 3.0.0
      picomatch: 2.3.1

  arbitrum-vibekit-core@file:lib/arbitrum-vibekit-core(react@19.1.0)(zod@3.25.61):
    dependencies:
      '@ai-sdk/xai': 1.2.16(zod@3.25.61)
      '@google-a2a/types': types@https://codeload.github.com/google-a2a/A2A/tar.gz/14424a69d5435f70e86484b3888ef15817b3ce58#path:types
      '@hyperbolic/ai-sdk-provider': 0.1.3(react@19.1.0)
      '@modelcontextprotocol/sdk': 1.12.1
      '@openrouter/ai-sdk-provider': 0.4.6(zod@3.25.61)
      ai: 4.3.16(react@19.1.0)(zod@3.25.61)
      cors: 2.8.5
      ember-mcp-tool-server: file:lib/mcp-tools/emberai-mcp
      ember-schemas: file:lib/ember-schemas
      escape-html: 1.0.3
      express: 5.1.0
      nanoid: 5.1.5
      zod: 3.25.61
    transitivePeerDependencies:
      - '@swc/core'
      - '@swc/wasm'
      - react
      - supports-color

  arg@4.1.3: {}

  argparse@2.0.1: {}

  arr-diff@2.0.0:
    dependencies:
      arr-flatten: 1.1.0

  arr-diff@4.0.0: {}

  arr-flatten@1.1.0: {}

  arr-union@3.1.0: {}

  array-flatten@1.1.1: {}

  array-unique@0.2.1: {}

  array-unique@0.3.2: {}

  assertion-error@1.1.0: {}

  assertion-error@2.0.1: {}

  assign-symbols@1.0.0: {}

  async-each@1.0.6: {}

  asynckit@0.4.0: {}

  atob@2.1.2: {}

  atomic-sleep@1.0.0: {}

  avvio@9.1.0:
    dependencies:
      '@fastify/error': 4.2.0
      fastq: 1.19.1

  axios@1.9.0:
    dependencies:
      follow-redirects: 1.15.9
      form-data: 4.0.3
      proxy-from-env: 1.1.0
    transitivePeerDependencies:
      - debug

  babel-runtime@6.26.0:
    dependencies:
      core-js: 2.6.12
      regenerator-runtime: 0.11.1

  balanced-match@1.0.2: {}

  base@0.11.2:
    dependencies:
      cache-base: 1.0.1
      class-utils: 0.3.6
      component-emitter: 1.3.1
      define-property: 1.0.0
      isobject: 3.0.1
      mixin-deep: 1.3.2
      pascalcase: 0.1.1

  bech32@1.1.4: {}

  binary-extensions@1.13.1: {}

  binary-extensions@2.3.0: {}

  bindings@1.5.0:
    dependencies:
      file-uri-to-path: 1.0.0
    optional: true

  bn.js@4.12.2: {}

  bn.js@5.2.2: {}

  body-parser@1.20.3:
    dependencies:
      bytes: 3.1.2
      content-type: 1.0.5
      debug: 2.6.9
      depd: 2.0.0
      destroy: 1.2.0
      http-errors: 2.0.0
      iconv-lite: 0.4.24
      on-finished: 2.4.1
      qs: 6.13.0
      raw-body: 2.5.2
      type-is: 1.6.18
      unpipe: 1.0.0
    transitivePeerDependencies:
      - supports-color

  body-parser@2.2.0:
    dependencies:
      bytes: 3.1.2
      content-type: 1.0.5
      debug: 4.4.1
      http-errors: 2.0.0
      iconv-lite: 0.6.3
      on-finished: 2.4.1
      qs: 6.14.0
      raw-body: 3.0.0
      type-is: 2.0.1
    transitivePeerDependencies:
      - supports-color

  brace-expansion@1.1.12:
    dependencies:
      balanced-match: 1.0.2
      concat-map: 0.0.1

  brace-expansion@2.0.2:
    dependencies:
      balanced-match: 1.0.2

  braces@1.8.5:
    dependencies:
      expand-range: 1.8.2
      preserve: 0.2.0
      repeat-element: 1.1.4

  braces@2.3.2:
    dependencies:
      arr-flatten: 1.1.0
      array-unique: 0.3.2
      extend-shallow: 2.0.1
      fill-range: 4.0.0
      isobject: 3.0.1
      repeat-element: 1.1.4
      snapdragon: 0.8.2
      snapdragon-node: 2.1.1
      split-string: 3.1.0
      to-regex: 3.0.2
    transitivePeerDependencies:
      - supports-color

  braces@3.0.3:
    dependencies:
      fill-range: 7.1.1

  brorand@1.1.0: {}

  browser-stdout@1.3.1: {}

  bytes@3.1.2: {}

  cac@6.7.14: {}

  cache-base@1.0.1:
    dependencies:
      collection-visit: 1.0.0
      component-emitter: 1.3.1
      get-value: 2.0.6
      has-value: 1.0.0
      isobject: 3.0.1
      set-value: 2.0.1
      to-object-path: 0.3.0
      union-value: 1.0.1
      unset-value: 1.0.0

  call-bind-apply-helpers@1.0.2:
    dependencies:
      es-errors: 1.3.0
      function-bind: 1.1.2

  call-bound@1.0.4:
    dependencies:
      call-bind-apply-helpers: 1.0.2
      get-intrinsic: 1.3.0

  callsites@3.1.0: {}

  camelcase@6.3.0: {}

  chai-as-promised@8.0.1(chai@5.2.0):
    dependencies:
      chai: 5.2.0
      check-error: 2.1.1

  chai@4.5.0:
    dependencies:
      assertion-error: 1.1.0
      check-error: 1.0.3
      deep-eql: 4.1.4
      get-func-name: 2.0.2
      loupe: 2.3.7
      pathval: 1.1.1
      type-detect: 4.1.0

  chai@5.2.0:
    dependencies:
      assertion-error: 2.0.1
      check-error: 2.1.1
      deep-eql: 5.0.2
      loupe: 3.1.3
      pathval: 2.0.0

  chalk@4.1.2:
    dependencies:
      ansi-styles: 4.3.0
      supports-color: 7.2.0

  chalk@5.4.1: {}

  check-error@1.0.3:
    dependencies:
      get-func-name: 2.0.2

  check-error@2.1.1: {}

  chokidar@1.7.0:
    dependencies:
      anymatch: 1.3.2
      async-each: 1.0.6
      glob-parent: 2.0.0
      inherits: 2.0.4
      is-binary-path: 1.0.1
      is-glob: 2.0.1
      path-is-absolute: 1.0.1
      readdirp: 2.2.1
    optionalDependencies:
      fsevents: 1.2.13
    transitivePeerDependencies:
      - supports-color

  chokidar@3.6.0:
    dependencies:
      anymatch: 3.1.3
      braces: 3.0.3
      glob-parent: 5.1.2
      is-binary-path: 2.1.0
      is-glob: 4.0.3
      normalize-path: 3.0.0
      readdirp: 3.6.0
    optionalDependencies:
      fsevents: 2.3.3

  chokidar@4.0.3:
    dependencies:
      readdirp: 4.1.2

  class-utils@0.3.6:
    dependencies:
      arr-union: 3.1.0
      define-property: 0.2.5
      isobject: 3.0.1
      static-extend: 0.1.2

  cliui@7.0.4:
    dependencies:
      string-width: 4.2.3
      strip-ansi: 6.0.1
      wrap-ansi: 7.0.0

  cliui@8.0.1:
    dependencies:
      string-width: 4.2.3
      strip-ansi: 6.0.1
      wrap-ansi: 7.0.0

  clone@2.1.2: {}

  collection-visit@1.0.0:
    dependencies:
      map-visit: 1.0.0
      object-visit: 1.0.1

  color-convert@2.0.1:
    dependencies:
      color-name: 1.1.4

  color-name@1.1.4: {}

  combined-stream@1.0.8:
    dependencies:
      delayed-stream: 1.0.0

  component-emitter@1.3.1: {}

  concat-map@0.0.1: {}

  content-disposition@0.5.4:
    dependencies:
      safe-buffer: 5.2.1

  content-disposition@1.0.0:
    dependencies:
      safe-buffer: 5.2.1

  content-type@1.0.5: {}

  cookie-signature@1.0.6: {}

  cookie-signature@1.2.2: {}

  cookie@0.7.1: {}

  cookie@0.7.2: {}

  cookie@1.0.2: {}

  copy-descriptor@0.1.1: {}

  core-js@2.6.12: {}

  core-util-is@1.0.3: {}

  cors@2.8.5:
    dependencies:
      object-assign: 4.1.1
      vary: 1.1.2

  cpx@1.5.0:
    dependencies:
      babel-runtime: 6.26.0
      chokidar: 1.7.0
      duplexer: 0.1.2
      glob: 7.2.3
      glob2base: 0.0.12
      minimatch: 3.1.2
      mkdirp: 0.5.6
      resolve: 1.22.10
      safe-buffer: 5.2.1
      shell-quote: 1.8.3
      subarg: 1.0.0
    transitivePeerDependencies:
      - supports-color

  create-require@1.1.1: {}

  cross-spawn@7.0.6:
    dependencies:
      path-key: 3.1.1
      shebang-command: 2.0.0
      which: 2.0.2

  data-uri-to-buffer@4.0.1: {}

  debug@2.6.9:
    dependencies:
      ms: 2.0.0

  debug@4.4.1:
    dependencies:
      ms: 2.1.3

  debug@4.4.1(supports-color@5.5.0):
    dependencies:
      ms: 2.1.3
    optionalDependencies:
      supports-color: 5.5.0

  debug@4.4.1(supports-color@8.1.1):
    dependencies:
      ms: 2.1.3
    optionalDependencies:
      supports-color: 8.1.1

  decamelize@4.0.0: {}

  decode-uri-component@0.2.2: {}

  deep-eql@4.1.4:
    dependencies:
      type-detect: 4.1.0

  deep-eql@5.0.2: {}

  deep-is@0.1.4: {}

  define-property@0.2.5:
    dependencies:
      is-descriptor: 0.1.7

  define-property@1.0.0:
    dependencies:
      is-descriptor: 1.0.3

  define-property@2.0.2:
    dependencies:
      is-descriptor: 1.0.3
      isobject: 3.0.1

  delayed-stream@1.0.0: {}

  depd@2.0.0: {}

  dequal@2.0.3: {}

  destroy@1.2.0: {}

  diff-match-patch@1.0.5: {}

  diff@4.0.2: {}

  diff@5.2.0: {}

  diff@7.0.0: {}

  dotenv@16.5.0: {}

  dunder-proto@1.0.1:
    dependencies:
      call-bind-apply-helpers: 1.0.2
      es-errors: 1.3.0
      gopd: 1.2.0

  duplexer@0.1.2: {}

  eastasianwidth@0.2.0: {}

  ee-first@1.1.1: {}

  elliptic@6.6.1:
    dependencies:
      bn.js: 4.12.2
      brorand: 1.1.0
      hash.js: 1.1.7
      hmac-drbg: 1.0.1
      inherits: 2.0.4
      minimalistic-assert: 1.0.1
      minimalistic-crypto-utils: 1.0.1

<<<<<<< HEAD
  ember-api@file:lib/ember-api:
    dependencies:
      '@modelcontextprotocol/sdk': 1.12.1
      ember-schemas: file:lib/ember-schemas
      zod: 3.25.61
    transitivePeerDependencies:
      - supports-color

  ember-mcp-tool-server@file:lib/mcp-tools/emberai-mcp:
    dependencies:
      '@grpc/grpc-js': 1.13.4
      '@modelcontextprotocol/sdk': 1.12.1
      ember-api: file:lib/ember-api
      ember-schemas: file:lib/ember-schemas
      zod: 3.25.61
    transitivePeerDependencies:
      - supports-color

  ember-schemas@file:lib/ember-schemas:
    dependencies:
      zod: 3.25.61

=======
>>>>>>> 85a05a75
  emoji-regex@8.0.0: {}

  emoji-regex@9.2.2: {}

  encodeurl@1.0.2: {}

  encodeurl@2.0.0: {}

  es-define-property@1.0.1: {}

  es-errors@1.3.0: {}

  es-module-lexer@1.7.0: {}

  es-object-atoms@1.1.1:
    dependencies:
      es-errors: 1.3.0

  es-set-tostringtag@2.1.0:
    dependencies:
      es-errors: 1.3.0
      get-intrinsic: 1.3.0
      has-tostringtag: 1.0.2
      hasown: 2.0.2

  esbuild@0.25.5:
    optionalDependencies:
      '@esbuild/aix-ppc64': 0.25.5
      '@esbuild/android-arm': 0.25.5
      '@esbuild/android-arm64': 0.25.5
      '@esbuild/android-x64': 0.25.5
      '@esbuild/darwin-arm64': 0.25.5
      '@esbuild/darwin-x64': 0.25.5
      '@esbuild/freebsd-arm64': 0.25.5
      '@esbuild/freebsd-x64': 0.25.5
      '@esbuild/linux-arm': 0.25.5
      '@esbuild/linux-arm64': 0.25.5
      '@esbuild/linux-ia32': 0.25.5
      '@esbuild/linux-loong64': 0.25.5
      '@esbuild/linux-mips64el': 0.25.5
      '@esbuild/linux-ppc64': 0.25.5
      '@esbuild/linux-riscv64': 0.25.5
      '@esbuild/linux-s390x': 0.25.5
      '@esbuild/linux-x64': 0.25.5
      '@esbuild/netbsd-arm64': 0.25.5
      '@esbuild/netbsd-x64': 0.25.5
      '@esbuild/openbsd-arm64': 0.25.5
      '@esbuild/openbsd-x64': 0.25.5
      '@esbuild/sunos-x64': 0.25.5
      '@esbuild/win32-arm64': 0.25.5
      '@esbuild/win32-ia32': 0.25.5
      '@esbuild/win32-x64': 0.25.5

  escalade@3.2.0: {}

  escape-html@1.0.3: {}

  escape-string-regexp@4.0.0: {}

  eslint-config-prettier@9.1.0(eslint@9.28.0):
    dependencies:
      eslint: 9.28.0

  eslint-scope@8.4.0:
    dependencies:
      esrecurse: 4.3.0
      estraverse: 5.3.0

  eslint-visitor-keys@3.4.3: {}

  eslint-visitor-keys@4.2.1: {}

  eslint@9.28.0:
    dependencies:
      '@eslint-community/eslint-utils': 4.7.0(eslint@9.28.0)
      '@eslint-community/regexpp': 4.12.1
      '@eslint/config-array': 0.20.0
      '@eslint/config-helpers': 0.2.2
      '@eslint/core': 0.14.0
      '@eslint/eslintrc': 3.3.1
      '@eslint/js': 9.28.0
      '@eslint/plugin-kit': 0.3.1
      '@humanfs/node': 0.16.6
      '@humanwhocodes/module-importer': 1.0.1
      '@humanwhocodes/retry': 0.4.3
      '@types/estree': 1.0.8
      '@types/json-schema': 7.0.15
      ajv: 6.12.6
      chalk: 4.1.2
      cross-spawn: 7.0.6
      debug: 4.4.1
      escape-string-regexp: 4.0.0
      eslint-scope: 8.4.0
      eslint-visitor-keys: 4.2.1
      espree: 10.4.0
      esquery: 1.6.0
      esutils: 2.0.3
      fast-deep-equal: 3.1.3
      file-entry-cache: 8.0.0
      find-up: 5.0.0
      glob-parent: 6.0.2
      ignore: 5.3.2
      imurmurhash: 0.1.4
      is-glob: 4.0.3
      json-stable-stringify-without-jsonify: 1.0.1
      lodash.merge: 4.6.2
      minimatch: 3.1.2
      natural-compare: 1.4.0
      optionator: 0.9.4
    transitivePeerDependencies:
      - supports-color

  espree@10.4.0:
    dependencies:
      acorn: 8.15.0
      acorn-jsx: 5.3.2(acorn@8.15.0)
      eslint-visitor-keys: 4.2.1

  esquery@1.6.0:
    dependencies:
      estraverse: 5.3.0

  esrecurse@4.3.0:
    dependencies:
      estraverse: 5.3.0

  estraverse@5.3.0: {}

  estree-walker@3.0.3:
    dependencies:
      '@types/estree': 1.0.8

  esutils@2.0.3: {}

  etag@1.8.1: {}

  ethers@5.8.0:
    dependencies:
      '@ethersproject/abi': 5.8.0
      '@ethersproject/abstract-provider': 5.8.0
      '@ethersproject/abstract-signer': 5.8.0
      '@ethersproject/address': 5.8.0
      '@ethersproject/base64': 5.8.0
      '@ethersproject/basex': 5.8.0
      '@ethersproject/bignumber': 5.8.0
      '@ethersproject/bytes': 5.8.0
      '@ethersproject/constants': 5.8.0
      '@ethersproject/contracts': 5.8.0
      '@ethersproject/hash': 5.8.0
      '@ethersproject/hdnode': 5.8.0
      '@ethersproject/json-wallets': 5.8.0
      '@ethersproject/keccak256': 5.8.0
      '@ethersproject/logger': 5.8.0
      '@ethersproject/networks': 5.8.0
      '@ethersproject/pbkdf2': 5.8.0
      '@ethersproject/properties': 5.8.0
      '@ethersproject/providers': 5.8.0
      '@ethersproject/random': 5.8.0
      '@ethersproject/rlp': 5.8.0
      '@ethersproject/sha2': 5.8.0
      '@ethersproject/signing-key': 5.8.0
      '@ethersproject/solidity': 5.8.0
      '@ethersproject/strings': 5.8.0
      '@ethersproject/transactions': 5.8.0
      '@ethersproject/units': 5.8.0
      '@ethersproject/wallet': 5.8.0
      '@ethersproject/web': 5.8.0
      '@ethersproject/wordlists': 5.8.0
    transitivePeerDependencies:
      - bufferutil
      - utf-8-validate

  event-target-shim@5.0.1: {}

  eventemitter3@5.0.1: {}

  eventsource-parser@3.0.2: {}

  eventsource@3.0.7:
    dependencies:
      eventsource-parser: 3.0.2

  expand-brackets@0.1.5:
    dependencies:
      is-posix-bracket: 0.1.1

  expand-brackets@2.1.4:
    dependencies:
      debug: 2.6.9
      define-property: 0.2.5
      extend-shallow: 2.0.1
      posix-character-classes: 0.1.1
      regex-not: 1.0.2
      snapdragon: 0.8.2
      to-regex: 3.0.2
    transitivePeerDependencies:
      - supports-color

  expand-range@1.8.2:
    dependencies:
      fill-range: 2.2.4

  expect-type@1.2.1: {}

  express-rate-limit@7.5.0(express@5.1.0):
    dependencies:
      express: 5.1.0

  express@4.21.2:
    dependencies:
      accepts: 1.3.8
      array-flatten: 1.1.1
      body-parser: 1.20.3
      content-disposition: 0.5.4
      content-type: 1.0.5
      cookie: 0.7.1
      cookie-signature: 1.0.6
      debug: 2.6.9
      depd: 2.0.0
      encodeurl: 2.0.0
      escape-html: 1.0.3
      etag: 1.8.1
      finalhandler: 1.3.1
      fresh: 0.5.2
      http-errors: 2.0.0
      merge-descriptors: 1.0.3
      methods: 1.1.2
      on-finished: 2.4.1
      parseurl: 1.3.3
      path-to-regexp: 0.1.12
      proxy-addr: 2.0.7
      qs: 6.13.0
      range-parser: 1.2.1
      safe-buffer: 5.2.1
      send: 0.19.0
      serve-static: 1.16.2
      setprototypeof: 1.2.0
      statuses: 2.0.1
      type-is: 1.6.18
      utils-merge: 1.0.1
      vary: 1.1.2
    transitivePeerDependencies:
      - supports-color

  express@5.1.0:
    dependencies:
      accepts: 2.0.0
      body-parser: 2.2.0
      content-disposition: 1.0.0
      content-type: 1.0.5
      cookie: 0.7.2
      cookie-signature: 1.2.2
      debug: 4.4.1
      encodeurl: 2.0.0
      escape-html: 1.0.3
      etag: 1.8.1
      finalhandler: 2.1.0
      fresh: 2.0.0
      http-errors: 2.0.0
      merge-descriptors: 2.0.0
      mime-types: 3.0.1
      on-finished: 2.4.1
      once: 1.4.0
      parseurl: 1.3.3
      proxy-addr: 2.0.7
      qs: 6.14.0
      range-parser: 1.2.1
      router: 2.2.0
      send: 1.2.0
      serve-static: 2.2.0
      statuses: 2.0.2
      type-is: 2.0.1
      vary: 1.1.2
    transitivePeerDependencies:
      - supports-color

  extend-shallow@2.0.1:
    dependencies:
      is-extendable: 0.1.1

  extend-shallow@3.0.2:
    dependencies:
      assign-symbols: 1.0.0
      is-extendable: 1.0.1

  extglob@0.3.2:
    dependencies:
      is-extglob: 1.0.0

  extglob@2.0.4:
    dependencies:
      array-unique: 0.3.2
      define-property: 1.0.0
      expand-brackets: 2.1.4
      extend-shallow: 2.0.1
      fragment-cache: 0.2.1
      regex-not: 1.0.2
      snapdragon: 0.8.2
      to-regex: 3.0.2
    transitivePeerDependencies:
      - supports-color

  fast-decode-uri-component@1.0.1: {}

  fast-deep-equal@3.1.3: {}

  fast-glob@3.3.3:
    dependencies:
      '@nodelib/fs.stat': 2.0.5
      '@nodelib/fs.walk': 1.2.8
      glob-parent: 5.1.2
      merge2: 1.4.1
      micromatch: 4.0.8

  fast-json-stable-stringify@2.1.0: {}

  fast-json-stringify@6.0.1:
    dependencies:
      '@fastify/merge-json-schemas': 0.2.1
      ajv: 8.17.1
      ajv-formats: 3.0.1(ajv@8.17.1)
      fast-uri: 3.0.6
      json-schema-ref-resolver: 2.0.1
      rfdc: 1.4.1

  fast-levenshtein@2.0.6: {}

  fast-querystring@1.1.2:
    dependencies:
      fast-decode-uri-component: 1.0.1

  fast-redact@3.5.0: {}

  fast-uri@3.0.6: {}

  fastify@5.4.0:
    dependencies:
      '@fastify/ajv-compiler': 4.0.2
      '@fastify/error': 4.2.0
      '@fastify/fast-json-stringify-compiler': 5.0.3
      '@fastify/proxy-addr': 5.0.0
      abstract-logging: 2.0.1
      avvio: 9.1.0
      fast-json-stringify: 6.0.1
      find-my-way: 9.3.0
      light-my-request: 6.6.0
      pino: 9.7.0
      process-warning: 5.0.0
      rfdc: 1.4.1
      secure-json-parse: 4.0.0
      semver: 7.7.2
      toad-cache: 3.7.0

  fastq@1.19.1:
    dependencies:
      reusify: 1.1.0

  fdir@6.4.6(picomatch@4.0.2):
    optionalDependencies:
      picomatch: 4.0.2

  fetch-blob@3.2.0:
    dependencies:
      node-domexception: 1.0.0
      web-streams-polyfill: 3.3.3

  fflate@0.8.2: {}

  file-entry-cache@8.0.0:
    dependencies:
      flat-cache: 4.0.1

  file-uri-to-path@1.0.0:
    optional: true

  filename-regex@2.0.1: {}

  fill-range@2.2.4:
    dependencies:
      is-number: 2.1.0
      isobject: 2.1.0
      randomatic: 3.1.1
      repeat-element: 1.1.4
      repeat-string: 1.6.1

  fill-range@4.0.0:
    dependencies:
      extend-shallow: 2.0.1
      is-number: 3.0.0
      repeat-string: 1.6.1
      to-regex-range: 2.1.1

  fill-range@7.1.1:
    dependencies:
      to-regex-range: 5.0.1

  finalhandler@1.3.1:
    dependencies:
      debug: 2.6.9
      encodeurl: 2.0.0
      escape-html: 1.0.3
      on-finished: 2.4.1
      parseurl: 1.3.3
      statuses: 2.0.1
      unpipe: 1.0.0
    transitivePeerDependencies:
      - supports-color

  finalhandler@2.1.0:
    dependencies:
      debug: 4.4.1
      encodeurl: 2.0.0
      escape-html: 1.0.3
      on-finished: 2.4.1
      parseurl: 1.3.3
      statuses: 2.0.2
    transitivePeerDependencies:
      - supports-color

  find-index@0.1.1: {}

  find-my-way@9.3.0:
    dependencies:
      fast-deep-equal: 3.1.3
      fast-querystring: 1.1.2
      safe-regex2: 5.0.0

  find-up@5.0.0:
    dependencies:
      locate-path: 6.0.0
      path-exists: 4.0.0

  flat-cache@4.0.1:
    dependencies:
      flatted: 3.3.3
      keyv: 4.5.4

  flat@5.0.2: {}

  flatted@3.3.3: {}

  follow-redirects@1.15.9: {}

  for-in@1.0.2: {}

  for-own@0.1.5:
    dependencies:
      for-in: 1.0.2

  foreground-child@3.3.1:
    dependencies:
      cross-spawn: 7.0.6
      signal-exit: 4.1.0

  form-data-encoder@1.7.2: {}

  form-data@4.0.3:
    dependencies:
      asynckit: 0.4.0
      combined-stream: 1.0.8
      es-set-tostringtag: 2.1.0
      hasown: 2.0.2
      mime-types: 2.1.35

  formdata-node@4.4.1:
    dependencies:
      node-domexception: 1.0.0
      web-streams-polyfill: 4.0.0-beta.3

  formdata-polyfill@4.0.10:
    dependencies:
      fetch-blob: 3.2.0

  forwarded@0.2.0: {}

  fragment-cache@0.2.1:
    dependencies:
      map-cache: 0.2.2

  fresh@0.5.2: {}

  fresh@2.0.0: {}

  fs.realpath@1.0.0: {}

  fsevents@1.2.13:
    dependencies:
      bindings: 1.5.0
      nan: 2.22.2
    optional: true

  fsevents@2.3.3:
    optional: true

  function-bind@1.1.2: {}

  get-caller-file@2.0.5: {}

  get-func-name@2.0.2: {}

  get-intrinsic@1.3.0:
    dependencies:
      call-bind-apply-helpers: 1.0.2
      es-define-property: 1.0.1
      es-errors: 1.3.0
      es-object-atoms: 1.1.1
      function-bind: 1.1.2
      get-proto: 1.0.1
      gopd: 1.2.0
      has-symbols: 1.1.0
      hasown: 2.0.2
      math-intrinsics: 1.1.0

  get-proto@1.0.1:
    dependencies:
      dunder-proto: 1.0.1
      es-object-atoms: 1.1.1

  get-tsconfig@4.10.1:
    dependencies:
      resolve-pkg-maps: 1.0.0

  get-value@2.0.6: {}

  glob-base@0.3.0:
    dependencies:
      glob-parent: 2.0.0
      is-glob: 2.0.1

  glob-parent@2.0.0:
    dependencies:
      is-glob: 2.0.1

  glob-parent@5.1.2:
    dependencies:
      is-glob: 4.0.3

  glob-parent@6.0.2:
    dependencies:
      is-glob: 4.0.3

  glob2base@0.0.12:
    dependencies:
      find-index: 0.1.1

  glob@10.4.5:
    dependencies:
      foreground-child: 3.3.1
      jackspeak: 3.4.3
      minimatch: 9.0.5
      minipass: 7.1.2
      package-json-from-dist: 1.0.1
      path-scurry: 1.11.1

  glob@7.2.3:
    dependencies:
      fs.realpath: 1.0.0
      inflight: 1.0.6
      inherits: 2.0.4
      minimatch: 3.1.2
      once: 1.4.0
      path-is-absolute: 1.0.1

  glob@8.1.0:
    dependencies:
      fs.realpath: 1.0.0
      inflight: 1.0.6
      inherits: 2.0.4
      minimatch: 5.1.6
      once: 1.4.0

  globals@14.0.0: {}

  globals@16.2.0: {}

  gopd@1.2.0: {}

  graceful-fs@4.2.11: {}

  graphemer@1.4.0: {}

  has-flag@3.0.0: {}

  has-flag@4.0.0: {}

  has-symbols@1.1.0: {}

  has-tostringtag@1.0.2:
    dependencies:
      has-symbols: 1.1.0

  has-value@0.3.1:
    dependencies:
      get-value: 2.0.6
      has-values: 0.1.4
      isobject: 2.1.0

  has-value@1.0.0:
    dependencies:
      get-value: 2.0.6
      has-values: 1.0.0
      isobject: 3.0.1

  has-values@0.1.4: {}

  has-values@1.0.0:
    dependencies:
      is-number: 3.0.0
      kind-of: 4.0.0

  hash.js@1.1.7:
    dependencies:
      inherits: 2.0.4
      minimalistic-assert: 1.0.1

  hasown@2.0.2:
    dependencies:
      function-bind: 1.1.2

  he@1.2.0: {}

  hmac-drbg@1.0.1:
    dependencies:
      hash.js: 1.1.7
      minimalistic-assert: 1.0.1
      minimalistic-crypto-utils: 1.0.1

  http-errors@2.0.0:
    dependencies:
      depd: 2.0.0
      inherits: 2.0.4
      setprototypeof: 1.2.0
      statuses: 2.0.1
      toidentifier: 1.0.1

  humanize-ms@1.2.1:
    dependencies:
      ms: 2.1.3

  iconv-lite@0.4.24:
    dependencies:
      safer-buffer: 2.1.2

  iconv-lite@0.6.3:
    dependencies:
      safer-buffer: 2.1.2

  ignore-by-default@1.0.1: {}

  ignore@5.3.2: {}

  ignore@7.0.5: {}

  import-fresh@3.3.1:
    dependencies:
      parent-module: 1.0.1
      resolve-from: 4.0.0

  imurmurhash@0.1.4: {}

  inflight@1.0.6:
    dependencies:
      once: 1.4.0
      wrappy: 1.0.2

  inherits@2.0.4: {}

  ipaddr.js@1.9.1: {}

  ipaddr.js@2.2.0: {}

  is-accessor-descriptor@1.0.1:
    dependencies:
      hasown: 2.0.2

  is-binary-path@1.0.1:
    dependencies:
      binary-extensions: 1.13.1

  is-binary-path@2.1.0:
    dependencies:
      binary-extensions: 2.3.0

  is-buffer@1.1.6: {}

  is-core-module@2.16.1:
    dependencies:
      hasown: 2.0.2

  is-data-descriptor@1.0.1:
    dependencies:
      hasown: 2.0.2

  is-descriptor@0.1.7:
    dependencies:
      is-accessor-descriptor: 1.0.1
      is-data-descriptor: 1.0.1

  is-descriptor@1.0.3:
    dependencies:
      is-accessor-descriptor: 1.0.1
      is-data-descriptor: 1.0.1

  is-dotfile@1.0.3: {}

  is-equal-shallow@0.1.3:
    dependencies:
      is-primitive: 2.0.0

  is-extendable@0.1.1: {}

  is-extendable@1.0.1:
    dependencies:
      is-plain-object: 2.0.4

  is-extglob@1.0.0: {}

  is-extglob@2.1.1: {}

  is-fullwidth-code-point@3.0.0: {}

  is-glob@2.0.1:
    dependencies:
      is-extglob: 1.0.0

  is-glob@4.0.3:
    dependencies:
      is-extglob: 2.1.1

  is-number@2.1.0:
    dependencies:
      kind-of: 3.2.2

  is-number@3.0.0:
    dependencies:
      kind-of: 3.2.2

  is-number@4.0.0: {}

  is-number@7.0.0: {}

  is-plain-obj@2.1.0: {}

  is-plain-object@2.0.4:
    dependencies:
      isobject: 3.0.1

  is-posix-bracket@0.1.1: {}

  is-primitive@2.0.0: {}

  is-promise@4.0.0: {}

  is-unicode-supported@0.1.0: {}

  is-windows@1.0.2: {}

  isarray@1.0.0: {}

  isexe@2.0.0: {}

  isobject@2.1.0:
    dependencies:
      isarray: 1.0.0

  isobject@3.0.1: {}

  isows@1.0.7(ws@8.18.2):
    dependencies:
      ws: 8.18.2

  jackspeak@3.4.3:
    dependencies:
      '@isaacs/cliui': 8.0.2
    optionalDependencies:
      '@pkgjs/parseargs': 0.11.0

  js-sha3@0.8.0: {}

  js-tokens@9.0.1: {}

  js-yaml@4.1.0:
    dependencies:
      argparse: 2.0.1

  json-buffer@3.0.1: {}

  json-schema-ref-resolver@2.0.1:
    dependencies:
      dequal: 2.0.3

  json-schema-traverse@0.4.1: {}

  json-schema-traverse@1.0.0: {}

  json-schema@0.4.0: {}

  json-stable-stringify-without-jsonify@1.0.1: {}

  jsondiffpatch@0.6.0:
    dependencies:
      '@types/diff-match-patch': 1.0.36
      chalk: 5.4.1
      diff-match-patch: 1.0.5

  keyv@4.5.4:
    dependencies:
      json-buffer: 3.0.1

  kind-of@3.2.2:
    dependencies:
      is-buffer: 1.1.6

  kind-of@4.0.0:
    dependencies:
      is-buffer: 1.1.6

  kind-of@6.0.3: {}

  levn@0.4.1:
    dependencies:
      prelude-ls: 1.2.1
      type-check: 0.4.0

  light-my-request@6.6.0:
    dependencies:
      cookie: 1.0.2
      process-warning: 4.0.1
      set-cookie-parser: 2.7.1

  locate-path@6.0.0:
    dependencies:
      p-locate: 5.0.0

  lodash.camelcase@4.3.0: {}

  lodash.get@4.4.2: {}

  lodash.merge@4.6.2: {}

  log-symbols@4.1.0:
    dependencies:
      chalk: 4.1.2
      is-unicode-supported: 0.1.0

  long@5.3.2: {}

  loupe@2.3.7:
    dependencies:
      get-func-name: 2.0.2

  loupe@3.1.3: {}

  lru-cache@10.4.3: {}

  magic-string@0.30.17:
    dependencies:
      '@jridgewell/sourcemap-codec': 1.5.0

  make-error@1.3.6: {}

  map-cache@0.2.2: {}

  map-visit@1.0.0:
    dependencies:
      object-visit: 1.0.1

  math-intrinsics@1.1.0: {}

  math-random@1.0.4: {}

  media-typer@0.3.0: {}

  media-typer@1.1.0: {}

  merge-descriptors@1.0.3: {}

  merge-descriptors@2.0.0: {}

  merge2@1.4.1: {}

  methods@1.1.2: {}

  micromatch@2.3.11:
    dependencies:
      arr-diff: 2.0.0
      array-unique: 0.2.1
      braces: 1.8.5
      expand-brackets: 0.1.5
      extglob: 0.3.2
      filename-regex: 2.0.1
      is-extglob: 1.0.0
      is-glob: 2.0.1
      kind-of: 3.2.2
      normalize-path: 2.1.1
      object.omit: 2.0.1
      parse-glob: 3.0.4
      regex-cache: 0.4.4

  micromatch@3.1.10:
    dependencies:
      arr-diff: 4.0.0
      array-unique: 0.3.2
      braces: 2.3.2
      define-property: 2.0.2
      extend-shallow: 3.0.2
      extglob: 2.0.4
      fragment-cache: 0.2.1
      kind-of: 6.0.3
      nanomatch: 1.2.13
      object.pick: 1.3.0
      regex-not: 1.0.2
      snapdragon: 0.8.2
      to-regex: 3.0.2
    transitivePeerDependencies:
      - supports-color

  micromatch@4.0.8:
    dependencies:
      braces: 3.0.3
      picomatch: 2.3.1

  mime-db@1.52.0: {}

  mime-db@1.54.0: {}

  mime-types@2.1.35:
    dependencies:
      mime-db: 1.52.0

  mime-types@3.0.1:
    dependencies:
      mime-db: 1.54.0

  mime@1.6.0: {}

  minimalistic-assert@1.0.1: {}

  minimalistic-crypto-utils@1.0.1: {}

  minimatch@3.1.2:
    dependencies:
      brace-expansion: 1.1.12

  minimatch@5.1.6:
    dependencies:
      brace-expansion: 2.0.2

  minimatch@9.0.5:
    dependencies:
      brace-expansion: 2.0.2

  minimist@1.2.8: {}

  minipass@7.1.2: {}

  mixin-deep@1.3.2:
    dependencies:
      for-in: 1.0.2
      is-extendable: 1.0.1

  mkdirp@0.5.6:
    dependencies:
      minimist: 1.2.8

  mocha-suppress-logs@0.3.1: {}

  mocha-suppress-logs@0.5.1:
    dependencies:
      clone: 2.1.2

  mocha@10.8.2:
    dependencies:
      ansi-colors: 4.1.3
      browser-stdout: 1.3.1
      chokidar: 3.6.0
      debug: 4.4.1(supports-color@8.1.1)
      diff: 5.2.0
      escape-string-regexp: 4.0.0
      find-up: 5.0.0
      glob: 8.1.0
      he: 1.2.0
      js-yaml: 4.1.0
      log-symbols: 4.1.0
      minimatch: 5.1.6
      ms: 2.1.3
      serialize-javascript: 6.0.2
      strip-json-comments: 3.1.1
      supports-color: 8.1.1
      workerpool: 6.5.1
      yargs: 16.2.0
      yargs-parser: 20.2.9
      yargs-unparser: 2.0.0

  mocha@11.6.0:
    dependencies:
      browser-stdout: 1.3.1
      chokidar: 4.0.3
      debug: 4.4.1(supports-color@8.1.1)
      diff: 7.0.0
      escape-string-regexp: 4.0.0
      find-up: 5.0.0
      glob: 10.4.5
      he: 1.2.0
      js-yaml: 4.1.0
      log-symbols: 4.1.0
      minimatch: 9.0.5
      ms: 2.1.3
      picocolors: 1.1.1
      serialize-javascript: 6.0.2
      strip-json-comments: 3.1.1
      supports-color: 8.1.1
      workerpool: 9.3.2
      yargs: 17.7.2
      yargs-parser: 21.1.1
      yargs-unparser: 2.0.0

  mrmime@2.0.1: {}

  ms@2.0.0: {}

  ms@2.1.3: {}

  nan@2.22.2:
    optional: true

  nanoid@3.3.11: {}

  nanoid@5.1.5: {}

  nanomatch@1.2.13:
    dependencies:
      arr-diff: 4.0.0
      array-unique: 0.3.2
      define-property: 2.0.2
      extend-shallow: 3.0.2
      fragment-cache: 0.2.1
      is-windows: 1.0.2
      kind-of: 6.0.3
      object.pick: 1.3.0
      regex-not: 1.0.2
      snapdragon: 0.8.2
      to-regex: 3.0.2
    transitivePeerDependencies:
      - supports-color

  natural-compare@1.4.0: {}

  negotiator@0.6.3: {}

  negotiator@1.0.0: {}

  node-domexception@1.0.0: {}

  node-fetch@2.7.0:
    dependencies:
      whatwg-url: 5.0.0

  node-fetch@3.3.2:
    dependencies:
      data-uri-to-buffer: 4.0.1
      fetch-blob: 3.2.0
      formdata-polyfill: 4.0.10

  nodemon@3.1.10:
    dependencies:
      chokidar: 3.6.0
      debug: 4.4.1(supports-color@5.5.0)
      ignore-by-default: 1.0.1
      minimatch: 3.1.2
      pstree.remy: 1.1.8
      semver: 7.7.2
      simple-update-notifier: 2.0.0
      supports-color: 5.5.0
      touch: 3.1.1
      undefsafe: 2.0.5

  normalize-path@2.1.1:
    dependencies:
      remove-trailing-separator: 1.1.0

  normalize-path@3.0.0: {}

  object-assign@4.1.1: {}

  object-copy@0.1.0:
    dependencies:
      copy-descriptor: 0.1.1
      define-property: 0.2.5
      kind-of: 3.2.2

  object-inspect@1.13.4: {}

  object-visit@1.0.1:
    dependencies:
      isobject: 3.0.1

  object.omit@2.0.1:
    dependencies:
      for-own: 0.1.5
      is-extendable: 0.1.1

  object.pick@1.3.0:
    dependencies:
      isobject: 3.0.1

  on-exit-leak-free@2.1.2: {}

  on-finished@2.4.1:
    dependencies:
      ee-first: 1.1.1

  once@1.4.0:
    dependencies:
      wrappy: 1.0.2

  openai@4.104.0(ws@8.18.2)(zod@3.25.61):
    dependencies:
      '@types/node': 18.19.111
      '@types/node-fetch': 2.6.12
      abort-controller: 3.0.0
      agentkeepalive: 4.6.0
      form-data-encoder: 1.7.2
      formdata-node: 4.4.1
      node-fetch: 2.7.0
    optionalDependencies:
      ws: 8.18.2
      zod: 3.25.61
    transitivePeerDependencies:
      - encoding

  optionator@0.9.4:
    dependencies:
      deep-is: 0.1.4
      fast-levenshtein: 2.0.6
      levn: 0.4.1
      prelude-ls: 1.2.1
      type-check: 0.4.0
      word-wrap: 1.2.5

  ox@0.7.1(typescript@5.8.3)(zod@3.25.61):
    dependencies:
      '@adraffy/ens-normalize': 1.11.0
      '@noble/ciphers': 1.3.0
      '@noble/curves': 1.9.1
      '@noble/hashes': 1.8.0
      '@scure/bip32': 1.7.0
      '@scure/bip39': 1.6.0
      abitype: 1.0.8(typescript@5.8.3)(zod@3.25.61)
      eventemitter3: 5.0.1
    optionalDependencies:
      typescript: 5.8.3
    transitivePeerDependencies:
      - zod

  p-limit@3.1.0:
    dependencies:
      yocto-queue: 0.1.0

  p-locate@5.0.0:
    dependencies:
      p-limit: 3.1.0

  package-json-from-dist@1.0.1: {}

  parent-module@1.0.1:
    dependencies:
      callsites: 3.1.0

  parse-glob@3.0.4:
    dependencies:
      glob-base: 0.3.0
      is-dotfile: 1.0.3
      is-extglob: 1.0.0
      is-glob: 2.0.1

  parseurl@1.3.3: {}

  pascalcase@0.1.1: {}

  path-equal@1.2.5: {}

  path-exists@4.0.0: {}

  path-is-absolute@1.0.1: {}

  path-key@3.1.1: {}

  path-parse@1.0.7: {}

  path-scurry@1.11.1:
    dependencies:
      lru-cache: 10.4.3
      minipass: 7.1.2

  path-to-regexp@0.1.12: {}

  path-to-regexp@8.2.0: {}

  pathe@2.0.3: {}

  pathval@1.1.1: {}

  pathval@2.0.0: {}

  picocolors@1.1.1: {}

  picomatch@2.3.1: {}

  picomatch@4.0.2: {}

  pino-abstract-transport@2.0.0:
    dependencies:
      split2: 4.2.0

  pino-std-serializers@7.0.0: {}

  pino@9.7.0:
    dependencies:
      atomic-sleep: 1.0.0
      fast-redact: 3.5.0
      on-exit-leak-free: 2.1.2
      pino-abstract-transport: 2.0.0
      pino-std-serializers: 7.0.0
      process-warning: 5.0.0
      quick-format-unescaped: 4.0.4
      real-require: 0.2.0
      safe-stable-stringify: 2.5.0
      sonic-boom: 4.2.0
      thread-stream: 3.1.0

  pkce-challenge@5.0.0: {}

  posix-character-classes@0.1.1: {}

  postcss@8.5.4:
    dependencies:
      nanoid: 3.3.11
      picocolors: 1.1.1
      source-map-js: 1.2.1

  prelude-ls@1.2.1: {}

  preserve@0.2.0: {}

  prettier@3.5.3: {}

  process-nextick-args@2.0.1: {}

  process-warning@4.0.1: {}

  process-warning@5.0.0: {}

  protobufjs@7.5.3:
    dependencies:
      '@protobufjs/aspromise': 1.1.2
      '@protobufjs/base64': 1.1.2
      '@protobufjs/codegen': 2.0.4
      '@protobufjs/eventemitter': 1.1.0
      '@protobufjs/fetch': 1.1.0
      '@protobufjs/float': 1.0.2
      '@protobufjs/inquire': 1.1.0
      '@protobufjs/path': 1.1.2
      '@protobufjs/pool': 1.1.0
      '@protobufjs/utf8': 1.1.0
      '@types/node': 22.15.31
      long: 5.3.2

  proxy-addr@2.0.7:
    dependencies:
      forwarded: 0.2.0
      ipaddr.js: 1.9.1

  proxy-from-env@1.1.0: {}

  pstree.remy@1.1.8: {}

  punycode@2.3.1: {}

  qs@6.13.0:
    dependencies:
      side-channel: 1.1.0

  qs@6.14.0:
    dependencies:
      side-channel: 1.1.0

  queue-microtask@1.2.3: {}

  quick-format-unescaped@4.0.4: {}

  randomatic@3.1.1:
    dependencies:
      is-number: 4.0.0
      kind-of: 6.0.3
      math-random: 1.0.4

  randombytes@2.1.0:
    dependencies:
      safe-buffer: 5.2.1

  range-parser@1.2.1: {}

  raw-body@2.5.2:
    dependencies:
      bytes: 3.1.2
      http-errors: 2.0.0
      iconv-lite: 0.4.24
      unpipe: 1.0.0

  raw-body@3.0.0:
    dependencies:
      bytes: 3.1.2
      http-errors: 2.0.0
      iconv-lite: 0.6.3
      unpipe: 1.0.0

  react@19.1.0: {}

  readable-stream@2.3.8:
    dependencies:
      core-util-is: 1.0.3
      inherits: 2.0.4
      isarray: 1.0.0
      process-nextick-args: 2.0.1
      safe-buffer: 5.1.2
      string_decoder: 1.1.1
      util-deprecate: 1.0.2

  readdirp@2.2.1:
    dependencies:
      graceful-fs: 4.2.11
      micromatch: 3.1.10
      readable-stream: 2.3.8
    transitivePeerDependencies:
      - supports-color

  readdirp@3.6.0:
    dependencies:
      picomatch: 2.3.1

  readdirp@4.1.2: {}

  real-require@0.2.0: {}

  regenerator-runtime@0.11.1: {}

  regex-cache@0.4.4:
    dependencies:
      is-equal-shallow: 0.1.3

  regex-not@1.0.2:
    dependencies:
      extend-shallow: 3.0.2
      safe-regex: 1.1.0

  remove-trailing-separator@1.1.0: {}

  repeat-element@1.1.4: {}

  repeat-string@1.6.1: {}

  require-directory@2.1.1: {}

  require-from-string@2.0.2: {}

  resolve-from@4.0.0: {}

  resolve-pkg-maps@1.0.0: {}

  resolve-url@0.2.1: {}

  resolve@1.22.10:
    dependencies:
      is-core-module: 2.16.1
      path-parse: 1.0.7
      supports-preserve-symlinks-flag: 1.0.0

  ret@0.1.15: {}

  ret@0.5.0: {}

  retry@0.13.1:
    optional: true

  reusify@1.1.0: {}

  rfdc@1.4.1: {}

  rollup@4.43.0:
    dependencies:
      '@types/estree': 1.0.7
    optionalDependencies:
      '@rollup/rollup-android-arm-eabi': 4.43.0
      '@rollup/rollup-android-arm64': 4.43.0
      '@rollup/rollup-darwin-arm64': 4.43.0
      '@rollup/rollup-darwin-x64': 4.43.0
      '@rollup/rollup-freebsd-arm64': 4.43.0
      '@rollup/rollup-freebsd-x64': 4.43.0
      '@rollup/rollup-linux-arm-gnueabihf': 4.43.0
      '@rollup/rollup-linux-arm-musleabihf': 4.43.0
      '@rollup/rollup-linux-arm64-gnu': 4.43.0
      '@rollup/rollup-linux-arm64-musl': 4.43.0
      '@rollup/rollup-linux-loongarch64-gnu': 4.43.0
      '@rollup/rollup-linux-powerpc64le-gnu': 4.43.0
      '@rollup/rollup-linux-riscv64-gnu': 4.43.0
      '@rollup/rollup-linux-riscv64-musl': 4.43.0
      '@rollup/rollup-linux-s390x-gnu': 4.43.0
      '@rollup/rollup-linux-x64-gnu': 4.43.0
      '@rollup/rollup-linux-x64-musl': 4.43.0
      '@rollup/rollup-win32-arm64-msvc': 4.43.0
      '@rollup/rollup-win32-ia32-msvc': 4.43.0
      '@rollup/rollup-win32-x64-msvc': 4.43.0
      fsevents: 2.3.3

  router@2.2.0:
    dependencies:
      debug: 4.4.1
      depd: 2.0.0
      is-promise: 4.0.0
      parseurl: 1.3.3
      path-to-regexp: 8.2.0
    transitivePeerDependencies:
      - supports-color

  run-parallel@1.2.0:
    dependencies:
      queue-microtask: 1.2.3

  safe-buffer@5.1.2: {}

  safe-buffer@5.2.1: {}

  safe-regex2@5.0.0:
    dependencies:
      ret: 0.5.0

  safe-regex@1.1.0:
    dependencies:
      ret: 0.1.15

  safe-stable-stringify@2.5.0: {}

  safer-buffer@2.1.2: {}

  scrypt-js@3.0.1: {}

  secure-json-parse@2.7.0: {}

  secure-json-parse@4.0.0: {}

  semver@7.7.2: {}

  send@0.19.0:
    dependencies:
      debug: 2.6.9
      depd: 2.0.0
      destroy: 1.2.0
      encodeurl: 1.0.2
      escape-html: 1.0.3
      etag: 1.8.1
      fresh: 0.5.2
      http-errors: 2.0.0
      mime: 1.6.0
      ms: 2.1.3
      on-finished: 2.4.1
      range-parser: 1.2.1
      statuses: 2.0.1
    transitivePeerDependencies:
      - supports-color

  send@1.2.0:
    dependencies:
      debug: 4.4.1
      encodeurl: 2.0.0
      escape-html: 1.0.3
      etag: 1.8.1
      fresh: 2.0.0
      http-errors: 2.0.0
      mime-types: 3.0.1
      ms: 2.1.3
      on-finished: 2.4.1
      range-parser: 1.2.1
      statuses: 2.0.2
    transitivePeerDependencies:
      - supports-color

  serialize-javascript@6.0.2:
    dependencies:
      randombytes: 2.1.0

  serve-static@1.16.2:
    dependencies:
      encodeurl: 2.0.0
      escape-html: 1.0.3
      parseurl: 1.3.3
      send: 0.19.0
    transitivePeerDependencies:
      - supports-color

  serve-static@2.2.0:
    dependencies:
      encodeurl: 2.0.0
      escape-html: 1.0.3
      parseurl: 1.3.3
      send: 1.2.0
    transitivePeerDependencies:
      - supports-color

  set-cookie-parser@2.7.1: {}

  set-value@2.0.1:
    dependencies:
      extend-shallow: 2.0.1
      is-extendable: 0.1.1
      is-plain-object: 2.0.4
      split-string: 3.1.0

  setprototypeof@1.2.0: {}

  shebang-command@2.0.0:
    dependencies:
      shebang-regex: 3.0.0

  shebang-regex@3.0.0: {}

  shell-quote@1.8.3: {}

  side-channel-list@1.0.0:
    dependencies:
      es-errors: 1.3.0
      object-inspect: 1.13.4

  side-channel-map@1.0.1:
    dependencies:
      call-bound: 1.0.4
      es-errors: 1.3.0
      get-intrinsic: 1.3.0
      object-inspect: 1.13.4

  side-channel-weakmap@1.0.2:
    dependencies:
      call-bound: 1.0.4
      es-errors: 1.3.0
      get-intrinsic: 1.3.0
      object-inspect: 1.13.4
      side-channel-map: 1.0.1

  side-channel@1.1.0:
    dependencies:
      es-errors: 1.3.0
      object-inspect: 1.13.4
      side-channel-list: 1.0.0
      side-channel-map: 1.0.1
      side-channel-weakmap: 1.0.2

  siginfo@2.0.0: {}

  signal-exit@4.1.0: {}

  simple-update-notifier@2.0.0:
    dependencies:
      semver: 7.7.2

  sinon@20.0.0:
    dependencies:
      '@sinonjs/commons': 3.0.1
      '@sinonjs/fake-timers': 13.0.5
      '@sinonjs/samsam': 8.0.2
      diff: 7.0.0
      supports-color: 7.2.0

  sirv@3.0.1:
    dependencies:
      '@polka/url': 1.0.0-next.29
      mrmime: 2.0.1
      totalist: 3.0.1

  snapdragon-node@2.1.1:
    dependencies:
      define-property: 1.0.0
      isobject: 3.0.1
      snapdragon-util: 3.0.1

  snapdragon-util@3.0.1:
    dependencies:
      kind-of: 3.2.2

  snapdragon@0.8.2:
    dependencies:
      base: 0.11.2
      debug: 2.6.9
      define-property: 0.2.5
      extend-shallow: 2.0.1
      map-cache: 0.2.2
      source-map: 0.5.7
      source-map-resolve: 0.5.3
      use: 3.1.1
    transitivePeerDependencies:
      - supports-color

  sonic-boom@4.2.0:
    dependencies:
      atomic-sleep: 1.0.0

  source-map-js@1.2.1: {}

  source-map-resolve@0.5.3:
    dependencies:
      atob: 2.1.2
      decode-uri-component: 0.2.2
      resolve-url: 0.2.1
      source-map-url: 0.4.1
      urix: 0.1.0

  source-map-url@0.4.1: {}

  source-map@0.5.7: {}

  split-string@3.1.0:
    dependencies:
      extend-shallow: 3.0.2

  split2@4.2.0: {}

  stackback@0.0.2: {}

  static-extend@0.1.2:
    dependencies:
      define-property: 0.2.5
      object-copy: 0.1.0

  statuses@2.0.1: {}

  statuses@2.0.2: {}

  std-env@3.9.0: {}

  string-width@4.2.3:
    dependencies:
      emoji-regex: 8.0.0
      is-fullwidth-code-point: 3.0.0
      strip-ansi: 6.0.1

  string-width@5.1.2:
    dependencies:
      eastasianwidth: 0.2.0
      emoji-regex: 9.2.2
      strip-ansi: 7.1.0

  string_decoder@1.1.1:
    dependencies:
      safe-buffer: 5.1.2

  strip-ansi@6.0.1:
    dependencies:
      ansi-regex: 5.0.1

  strip-ansi@7.1.0:
    dependencies:
      ansi-regex: 6.1.0

  strip-json-comments@3.1.1: {}

  strip-literal@3.0.0:
    dependencies:
      js-tokens: 9.0.1

  subarg@1.0.0:
    dependencies:
      minimist: 1.2.8

  supports-color@5.5.0:
    dependencies:
      has-flag: 3.0.0

  supports-color@7.2.0:
    dependencies:
      has-flag: 4.0.0

  supports-color@8.1.1:
    dependencies:
      has-flag: 4.0.0

  supports-preserve-symlinks-flag@1.0.0: {}

  swr@2.3.3(react@19.1.0):
    dependencies:
      dequal: 2.0.3
      react: 19.1.0
      use-sync-external-store: 1.5.0(react@19.1.0)

  technicalindicators@3.1.0:
    dependencies:
      '@types/node': 6.14.13

  tee@0.2.0:
    dependencies:
      through: 1.1.2

  thread-stream@3.1.0:
    dependencies:
<<<<<<< HEAD
      a2a-samples-js: file:lib/a2a(ws@8.18.2)(zod@3.25.61)
      ember-api: file:lib/ember-api
      ember-schemas: file:lib/ember-schemas
      viem: 2.31.0(typescript@5.8.3)(zod@3.25.61)
      zod: 3.25.61
    transitivePeerDependencies:
      - bufferutil
      - encoding
      - supports-color
      - typescript
      - utf-8-validate
      - ws
=======
      real-require: 0.2.0
>>>>>>> 85a05a75

  throttleit@2.1.0: {}

  through@1.1.2: {}

  tinybench@2.9.0: {}

  tinyexec@0.3.2: {}

  tinyglobby@0.2.14:
    dependencies:
      fdir: 6.4.6(picomatch@4.0.2)
      picomatch: 4.0.2

  tinypool@1.1.0: {}

  tinyrainbow@2.0.0: {}

  tinyspy@4.0.3: {}

  to-object-path@0.3.0:
    dependencies:
      kind-of: 3.2.2

  to-regex-range@2.1.1:
    dependencies:
      is-number: 3.0.0
      repeat-string: 1.6.1

  to-regex-range@5.0.1:
    dependencies:
      is-number: 7.0.0

  to-regex@3.0.2:
    dependencies:
      define-property: 2.0.2
      extend-shallow: 3.0.2
      regex-not: 1.0.2
      safe-regex: 1.1.0

  toad-cache@3.7.0: {}

  toidentifier@1.0.1: {}

  totalist@3.0.1: {}

  touch@3.1.1: {}

  tr46@0.0.3: {}

  ts-api-utils@2.1.0(typescript@5.8.3):
    dependencies:
      typescript: 5.8.3

  ts-node@10.9.2(@types/node@18.19.111)(typescript@5.5.4):
    dependencies:
      '@cspotcode/source-map-support': 0.8.1
      '@tsconfig/node10': 1.0.11
      '@tsconfig/node12': 1.0.11
      '@tsconfig/node14': 1.0.3
      '@tsconfig/node16': 1.0.4
      '@types/node': 18.19.111
      acorn: 8.15.0
      acorn-walk: 8.3.4
      arg: 4.1.3
      create-require: 1.1.1
      diff: 4.0.2
      make-error: 1.3.6
      typescript: 5.5.4
      v8-compile-cache-lib: 3.0.1
      yn: 3.1.1

<<<<<<< HEAD
  tslib@2.8.1: {}
=======
  ts-pattern@5.7.1: {}
>>>>>>> 85a05a75

  tsx@4.20.1:
    dependencies:
      esbuild: 0.25.5
      get-tsconfig: 4.10.1
    optionalDependencies:
      fsevents: 2.3.3

  type-check@0.4.0:
    dependencies:
      prelude-ls: 1.2.1

  type-detect@4.0.8: {}

  type-detect@4.1.0: {}

  type-is@1.6.18:
    dependencies:
      media-typer: 0.3.0
      mime-types: 2.1.35

  type-is@2.0.1:
    dependencies:
      content-type: 1.0.5
      media-typer: 1.1.0
      mime-types: 3.0.1

<<<<<<< HEAD
  types@https://codeload.github.com/google-a2a/A2A/tar.gz/14424a69d5435f70e86484b3888ef15817b3ce58#path:types:
    dependencies:
      typescript-json-schema: 0.65.1
    transitivePeerDependencies:
      - '@swc/core'
      - '@swc/wasm'

  types@https://codeload.github.com/google-a2a/A2A/tar.gz/b35485e02e796d15232dec01acfab93fc858c3ec#path:types:
=======
  types@https://codeload.github.com/google-a2a/A2A/tar.gz/c2dbd58e677b68d143ad7b0dff1121f8681a076e#path:types:
>>>>>>> 85a05a75
    dependencies:
      typescript-json-schema: 0.65.1
    transitivePeerDependencies:
      - '@swc/core'
      - '@swc/wasm'

  typescript-eslint@8.34.0(eslint@9.28.0)(typescript@5.8.3):
    dependencies:
      '@typescript-eslint/eslint-plugin': 8.34.0(@typescript-eslint/parser@8.34.0(eslint@9.28.0)(typescript@5.8.3))(eslint@9.28.0)(typescript@5.8.3)
      '@typescript-eslint/parser': 8.34.0(eslint@9.28.0)(typescript@5.8.3)
      '@typescript-eslint/utils': 8.34.0(eslint@9.28.0)(typescript@5.8.3)
      eslint: 9.28.0
      typescript: 5.8.3
    transitivePeerDependencies:
      - supports-color

  typescript-json-schema@0.65.1:
    dependencies:
      '@types/json-schema': 7.0.15
      '@types/node': 18.19.111
      glob: 7.2.3
      path-equal: 1.2.5
      safe-stable-stringify: 2.5.0
      ts-node: 10.9.2(@types/node@18.19.111)(typescript@5.5.4)
      typescript: 5.5.4
      yargs: 17.7.2
    transitivePeerDependencies:
      - '@swc/core'
      - '@swc/wasm'

  typescript@5.5.4: {}

  typescript@5.8.3: {}

  undefsafe@2.0.5: {}

  undici-types@5.26.5: {}

  undici-types@6.21.0: {}

  union-value@1.0.1:
    dependencies:
      arr-union: 3.1.0
      get-value: 2.0.6
      is-extendable: 0.1.1
      set-value: 2.0.1

  unpipe@1.0.0: {}

  unset-value@1.0.0:
    dependencies:
      has-value: 0.3.1
      isobject: 3.0.1

  uri-js@4.4.1:
    dependencies:
      punycode: 2.3.1

  urix@0.1.0: {}

  use-sync-external-store@1.5.0(react@19.1.0):
    dependencies:
      react: 19.1.0

  use@3.1.1: {}

  util-deprecate@1.0.2: {}

  utils-merge@1.0.1: {}

  v8-compile-cache-lib@3.0.1: {}

  vary@1.1.2: {}

  viem@2.31.0(typescript@5.8.3)(zod@3.25.61):
    dependencies:
      '@noble/curves': 1.9.1
      '@noble/hashes': 1.8.0
      '@scure/bip32': 1.7.0
      '@scure/bip39': 1.6.0
      abitype: 1.0.8(typescript@5.8.3)(zod@3.25.61)
      isows: 1.0.7(ws@8.18.2)
      ox: 0.7.1(typescript@5.8.3)(zod@3.25.61)
      ws: 8.18.2
    optionalDependencies:
      typescript: 5.8.3
    transitivePeerDependencies:
      - bufferutil
      - utf-8-validate
      - zod

  vite-node@3.2.3(@types/node@22.15.31)(tsx@4.20.1)(yaml@2.8.0):
    dependencies:
      cac: 6.7.14
      debug: 4.4.1
      es-module-lexer: 1.7.0
      pathe: 2.0.3
      vite: 6.3.5(@types/node@22.15.31)(tsx@4.20.1)(yaml@2.8.0)
    transitivePeerDependencies:
      - '@types/node'
      - jiti
      - less
      - lightningcss
      - sass
      - sass-embedded
      - stylus
      - sugarss
      - supports-color
      - terser
      - tsx
      - yaml

  vite@6.3.5(@types/node@22.15.31)(tsx@4.20.1)(yaml@2.8.0):
    dependencies:
      esbuild: 0.25.5
      fdir: 6.4.6(picomatch@4.0.2)
      picomatch: 4.0.2
      postcss: 8.5.4
      rollup: 4.43.0
      tinyglobby: 0.2.14
    optionalDependencies:
      '@types/node': 22.15.31
      fsevents: 2.3.3
      tsx: 4.20.1
      yaml: 2.8.0

  vitest@3.2.3(@types/node@22.15.31)(@vitest/ui@3.2.3)(tsx@4.20.1)(yaml@2.8.0):
    dependencies:
      '@types/chai': 5.2.2
      '@vitest/expect': 3.2.3
      '@vitest/mocker': 3.2.3(vite@6.3.5(@types/node@22.15.31)(tsx@4.20.1)(yaml@2.8.0))
      '@vitest/pretty-format': 3.2.3
      '@vitest/runner': 3.2.3
      '@vitest/snapshot': 3.2.3
      '@vitest/spy': 3.2.3
      '@vitest/utils': 3.2.3
      chai: 5.2.0
      debug: 4.4.1
      expect-type: 1.2.1
      magic-string: 0.30.17
      pathe: 2.0.3
      picomatch: 4.0.2
      std-env: 3.9.0
      tinybench: 2.9.0
      tinyexec: 0.3.2
      tinyglobby: 0.2.14
      tinypool: 1.1.0
      tinyrainbow: 2.0.0
      vite: 6.3.5(@types/node@22.15.31)(tsx@4.20.1)(yaml@2.8.0)
      vite-node: 3.2.3(@types/node@22.15.31)(tsx@4.20.1)(yaml@2.8.0)
      why-is-node-running: 2.3.0
    optionalDependencies:
      '@types/node': 22.15.31
      '@vitest/ui': 3.2.3(vitest@3.2.3)
    transitivePeerDependencies:
      - jiti
      - less
      - lightningcss
      - msw
      - sass
      - sass-embedded
      - stylus
      - sugarss
      - supports-color
      - terser
      - tsx
      - yaml

  web-streams-polyfill@3.3.3: {}

  web-streams-polyfill@4.0.0-beta.3: {}

  webidl-conversions@3.0.1: {}

  whatwg-url@5.0.0:
    dependencies:
      tr46: 0.0.3
      webidl-conversions: 3.0.1

  which@2.0.2:
    dependencies:
      isexe: 2.0.0

  why-is-node-running@2.3.0:
    dependencies:
      siginfo: 2.0.0
      stackback: 0.0.2

  word-wrap@1.2.5: {}

  workerpool@6.5.1: {}

  workerpool@9.3.2: {}

  wrap-ansi@7.0.0:
    dependencies:
      ansi-styles: 4.3.0
      string-width: 4.2.3
      strip-ansi: 6.0.1

  wrap-ansi@8.1.0:
    dependencies:
      ansi-styles: 6.2.1
      string-width: 5.1.2
      strip-ansi: 7.1.0

  wrappy@1.0.2: {}

  ws@8.18.0: {}

  ws@8.18.2: {}

  y18n@5.0.8: {}

  yaml@2.8.0:
    optional: true

  yargs-parser@20.2.9: {}

  yargs-parser@21.1.1: {}

  yargs-unparser@2.0.0:
    dependencies:
      camelcase: 6.3.0
      decamelize: 4.0.0
      flat: 5.0.2
      is-plain-obj: 2.1.0

  yargs@16.2.0:
    dependencies:
      cliui: 7.0.4
      escalade: 3.2.0
      get-caller-file: 2.0.5
      require-directory: 2.1.1
      string-width: 4.2.3
      y18n: 5.0.8
      yargs-parser: 20.2.9

  yargs@17.7.2:
    dependencies:
      cliui: 8.0.1
      escalade: 3.2.0
      get-caller-file: 2.0.5
      require-directory: 2.1.1
      string-width: 4.2.3
      y18n: 5.0.8
      yargs-parser: 21.1.1

  yn@3.1.1: {}

  yocto-queue@0.1.0: {}

  zod-to-json-schema@3.24.5(zod@3.25.61):
    dependencies:
      zod: 3.25.61

  zod@3.25.61: {}<|MERGE_RESOLUTION|>--- conflicted
+++ resolved
@@ -85,18 +85,12 @@
       '@openzeppelin/contracts':
         specifier: ^5.3.0
         version: 5.3.0
-<<<<<<< HEAD
-      a2a-samples-js:
-        specifier: workspace:*
-        version: link:../../lib/a2a
-=======
->>>>>>> 85a05a75
       ai:
         specifier: ^4.3.2
         version: 4.3.16(react@19.1.0)(zod@3.25.61)
       arbitrum-vibekit-core:
         specifier: workspace:*
-        version: file:lib/arbitrum-vibekit-core(react@19.1.0)(zod@3.25.61)
+        version: link:../../lib/arbitrum-vibekit-core
       cors:
         specifier: ^2.8.5
         version: 2.8.5
@@ -114,7 +108,7 @@
         version: 4.21.2
       viem:
         specifier: ^2.26.3
-        version: 2.31.0(typescript@5.8.3)(zod@3.25.61)
+        version: 2.31.0(typescript@5.5.4)(zod@3.25.61)
       zod:
         specifier: ^3.24.3
         version: 3.25.61
@@ -151,7 +145,7 @@
         version: 3.5.3
       test-utils:
         specifier: workspace:*
-        version: file:lib/test-utils(typescript@5.8.3)(ws@8.18.2)
+        version: file:lib/test-utils(react@19.1.0)(typescript@5.5.4)
       tsx:
         specifier: ^4.6.2
         version: 4.20.1
@@ -175,7 +169,7 @@
         version: 4.3.16(react@19.1.0)(zod@3.25.61)
       arbitrum-vibekit-core:
         specifier: workspace:*
-        version: file:lib/arbitrum-vibekit-core(react@19.1.0)(zod@3.25.61)
+        version: link:../../lib/arbitrum-vibekit-core
       cors:
         specifier: ^2.8.5
         version: 2.8.5
@@ -246,21 +240,15 @@
       '@openrouter/ai-sdk-provider':
         specifier: ^0.4.5
         version: 0.4.6(zod@3.25.61)
-<<<<<<< HEAD
-      a2a-samples-js:
-        specifier: workspace:*
-        version: file:lib/a2a(ws@8.18.2)(zod@3.25.61)
-=======
       '@openzeppelin/contracts':
         specifier: ^5.3.0
         version: 5.3.0
->>>>>>> 85a05a75
       ai:
         specifier: ^4.3.2
         version: 4.3.16(react@19.1.0)(zod@3.25.61)
       arbitrum-vibekit-core:
         specifier: workspace:*
-        version: file:lib/arbitrum-vibekit-core(react@19.1.0)(zod@3.25.61)
+        version: link:../../lib/arbitrum-vibekit-core
       cors:
         specifier: ^2.8.5
         version: 2.8.5
@@ -339,7 +327,7 @@
         version: 4.3.16(react@19.1.0)(zod@3.25.61)
       arbitrum-vibekit-core:
         specifier: workspace:*
-        version: file:lib/arbitrum-vibekit-core(react@19.1.0)(zod@3.25.61)
+        version: link:../../lib/arbitrum-vibekit-core
       cors:
         specifier: ^2.8.5
         version: 2.8.5
@@ -406,14 +394,7 @@
         version: 4.3.16(react@19.1.0)(zod@3.25.61)
       arbitrum-vibekit-core:
         specifier: workspace:*
-<<<<<<< HEAD
-        version: file:lib/arbitrum-vibekit-core(react@19.1.0)(zod@3.25.61)
-      cors:
-        specifier: ^2.8.5
-        version: 2.8.5
-=======
         version: link:../../lib/arbitrum-vibekit-core
->>>>>>> 85a05a75
       dotenv:
         specifier: ^16.3.1
         version: 16.5.0
@@ -523,11 +504,7 @@
         version: 1.2.16(zod@3.25.61)
       '@google-a2a/types':
         specifier: github:google-a2a/A2A#path:types
-<<<<<<< HEAD
-        version: types@https://codeload.github.com/google-a2a/A2A/tar.gz/b35485e02e796d15232dec01acfab93fc858c3ec#path:types
-=======
         version: types@https://codeload.github.com/google-a2a/A2A/tar.gz/c2dbd58e677b68d143ad7b0dff1121f8681a076e#path:types
->>>>>>> 85a05a75
       '@hyperbolic/ai-sdk-provider':
         specifier: ^0.1.3
         version: 0.1.3(react@19.1.0)
@@ -748,12 +725,6 @@
         version: 4.3.16(react@19.1.0)(zod@3.25.61)
       arbitrum-vibekit-core:
         specifier: workspace:*
-<<<<<<< HEAD
-        version: file:lib/a2a(ws@8.18.2)(zod@3.25.61)
-      ember-api:
-        specifier: workspace:*
-        version: link:../ember-api
-=======
         version: link:../arbitrum-vibekit-core
       cors:
         specifier: ^2.8.5
@@ -761,10 +732,12 @@
       dotenv:
         specifier: ^16.3.1
         version: 16.5.0
+      ember-api:
+        specifier: workspace:*
+        version: link:../ember-api
       ember-mcp-tool-server:
         specifier: workspace:*
         version: link:../mcp-tools/emberai-mcp
->>>>>>> 85a05a75
       ember-schemas:
         specifier: workspace:*
         version: link:../ember-schemas
@@ -795,11 +768,7 @@
         version: link:../../lib/mcp-tools/allora-mcp-server
       '@google-a2a/types':
         specifier: github:google-a2a/A2A#path:types
-<<<<<<< HEAD
-        version: types@https://codeload.github.com/google-a2a/A2A/tar.gz/b35485e02e796d15232dec01acfab93fc858c3ec#path:types
-=======
         version: types@https://codeload.github.com/google-a2a/A2A/tar.gz/c2dbd58e677b68d143ad7b0dff1121f8681a076e#path:types
->>>>>>> 85a05a75
       '@modelcontextprotocol/sdk':
         specifier: ^1.5.0
         version: 1.12.1
@@ -811,7 +780,7 @@
         version: 4.3.16(react@19.1.0)(zod@3.25.61)
       arbitrum-vibekit-core:
         specifier: workspace:*
-        version: file:lib/arbitrum-vibekit-core(react@19.1.0)(zod@3.25.61)
+        version: link:../../lib/arbitrum-vibekit-core
       cors:
         specifier: ^2.8.5
         version: 2.8.5
@@ -872,11 +841,7 @@
     dependencies:
       '@google-a2a/types':
         specifier: github:google-a2a/A2A#path:types
-<<<<<<< HEAD
-        version: types@https://codeload.github.com/google-a2a/A2A/tar.gz/b35485e02e796d15232dec01acfab93fc858c3ec#path:types
-=======
         version: types@https://codeload.github.com/google-a2a/A2A/tar.gz/c2dbd58e677b68d143ad7b0dff1121f8681a076e#path:types
->>>>>>> 85a05a75
       '@modelcontextprotocol/sdk':
         specifier: ^1.5.0
         version: 1.12.1
@@ -891,7 +856,7 @@
         version: 4.3.16(react@19.1.0)(zod@3.25.61)
       arbitrum-vibekit-core:
         specifier: workspace:*
-        version: file:lib/arbitrum-vibekit-core(react@19.1.0)(zod@3.25.61)
+        version: link:../../lib/arbitrum-vibekit-core
       cors:
         specifier: ^2.8.5
         version: 2.8.5
@@ -937,11 +902,7 @@
     dependencies:
       '@google-a2a/types':
         specifier: github:google-a2a/A2A#path:types
-<<<<<<< HEAD
-        version: types@https://codeload.github.com/google-a2a/A2A/tar.gz/b35485e02e796d15232dec01acfab93fc858c3ec#path:types
-=======
         version: types@https://codeload.github.com/google-a2a/A2A/tar.gz/c2dbd58e677b68d143ad7b0dff1121f8681a076e#path:types
->>>>>>> 85a05a75
       '@modelcontextprotocol/sdk':
         specifier: ^1.5.0
         version: 1.12.1
@@ -953,7 +914,7 @@
         version: 4.3.16(react@19.1.0)(zod@3.25.61)
       arbitrum-vibekit-core:
         specifier: workspace:*
-        version: file:lib/arbitrum-vibekit-core(react@19.1.0)(zod@3.25.61)
+        version: link:../../lib/arbitrum-vibekit-core
       cors:
         specifier: ^2.8.5
         version: 2.8.5
@@ -1070,17 +1031,6 @@
     resolution: {integrity: sha512-43+Psr16UY+xh7MWn/lZyHTQiOkn0GlKtsfj9IynfCFW3jac8R3WoP6GaIqyErmeTIBq48rURZ7KFfSiRrmNTA==}
     engines: {node: '>=18'}
 
-<<<<<<< HEAD
-  '@anthropic-ai/sdk@0.24.3':
-    resolution: {integrity: sha512-916wJXO6T6k8R6BAAcLhLPv/pnLGy7YSEBZXZ1XTFbLcTZE8oTy3oDW9WJf9KKZwMvVcePIfoTSvzXHRcGxkQQ==}
-
-  '@anthropic-ai/vertex-sdk@0.4.3':
-    resolution: {integrity: sha512-2Uef0C5P2Hx+T88RnUSRA3u4aZqmqnrRSOb2N64ozgKPiSUPTM5JlggAq2b32yWMj5d3MLYa6spJXKMmHXOcoA==}
-=======
-  '@bufbuild/protobuf@2.5.2':
-    resolution: {integrity: sha512-foZ7qr0IsUBjzWIq+SuBLfdQCpJ1j8cTuNNT4owngTHoN5KsJb8L9t65fzz7SCeSWzescoOil/0ldqiL041ABg==}
->>>>>>> 85a05a75
-
   '@cspotcode/source-map-support@0.8.1':
     resolution: {integrity: sha512-IchNf6dN4tHoMFIn/7OE8LWZ19Y6q/67Bmf6vnGREv8RSbBVb9LPJxEcnwrcwX6ixSvaiGoomAUvu4YSxXrVgw==}
     engines: {node: '>=12'}
@@ -1713,13 +1663,8 @@
   '@types/range-parser@1.2.7':
     resolution: {integrity: sha512-hKormJbkJqzQGhziax5PItDUTMAM9uE2XXQmM37dyd4hVM+5aVl7oVxMVUiVQn2oCQFN/LKCZdvSM0pFRqbSmQ==}
 
-<<<<<<< HEAD
-  '@types/request@2.48.12':
-    resolution: {integrity: sha512-G3sY+NpsA9jnwm0ixhAFQSJ3Q9JkpLZpJbI3GMv0mIAT0y3mRabYeINzal5WOChIiaTEGQYlHOKgkaM9EisWHw==}
-=======
   '@types/retry@0.12.2':
     resolution: {integrity: sha512-XISRgDJ2Tc5q4TRqvgJtzsRkFYNJzZrhTdtMoGVBttwzzQJkPnS3WWTFc7kuDRoPtPakl+T+OfdEUjYJj7Jbow==}
->>>>>>> 85a05a75
 
   '@types/send@0.17.5':
     resolution: {integrity: sha512-z6F2D3cOStZvuk2SaP6YrwkNO65iTZcwA2ZkSABegdkAh/lf+Aa/YQndZVfmEXT5vgAp6zv06VQ3ejSVjAny4w==}
@@ -2319,7 +2264,6 @@
   elliptic@6.6.1:
     resolution: {integrity: sha512-RaddvvMatK2LJHqFJ+YA4WysVN5Ita9E35botqIYspQ4TkRAlCicdzKOjlyv/1Za5RyTNn7di//eEV0uTAfe3g==}
 
-<<<<<<< HEAD
   ember-api@file:lib/ember-api:
     resolution: {directory: lib/ember-api, type: directory}
 
@@ -2330,8 +2274,6 @@
   ember-schemas@file:lib/ember-schemas:
     resolution: {directory: lib/ember-schemas, type: directory}
 
-=======
->>>>>>> 85a05a75
   emoji-regex@8.0.0:
     resolution: {integrity: sha512-MSjYzcWNOA0ewAHpz0MxpYFvwg6yjy1NG3xteoqz644VCo/RPgnr1/GGt+ic3iJTzQ8Eu3TdM14SawnVUmGE6A==}
 
@@ -2905,6 +2847,10 @@
   is-glob@4.0.3:
     resolution: {integrity: sha512-xelSayHH36ZgE7ZWhli7pW34hNbNl8Ojv5KVmkJD4hBdD3th8Tfk9vYasLM+mXWOZhFkgZfxhLSnrwRr4elSSg==}
     engines: {node: '>=0.10.0'}
+
+  is-network-error@1.1.0:
+    resolution: {integrity: sha512-tUdRRAnhT+OtCZR/LxZelH/C7QtjtFrTu5tXCA8pl55eTUElUHT+GPYV8MBMBvea/j+NxQqVt3LbWMRir7Gx9g==}
+    engines: {node: '>=16'}
 
   is-number@2.1.0:
     resolution: {integrity: sha512-QUzH43Gfb9+5yckcrSA0VBDwEtDUchrk4F6tfJZQuNzDJbEDB9cZNzSfXGQ1jqmdDY/kl41lUOWM9syA8z8jlg==}
@@ -3317,6 +3263,10 @@
     resolution: {integrity: sha512-LaNjtRWUBY++zB5nE/NwcaoMylSPk+S+ZHNB1TzdbMJMny6dynpAGt7X/tl/QYq3TIeE6nxHppbo2LGymrG5Pw==}
     engines: {node: '>=10'}
 
+  p-retry@6.2.1:
+    resolution: {integrity: sha512-hEt02O4hUct5wtwg4H4KcWgDdm+l1bOaEy/hWzd8xtXB9BqxTWBBhb+2ImAtH4Cv4rPjV76xN3Zumqk3k3AhhQ==}
+    engines: {node: '>=16.17'}
+
   package-json-from-dist@1.0.1:
     resolution: {integrity: sha512-UEZIS3/by4OC8vL3P2dTXRETpebLI2NiI5vIrjaD/5UtrkFX/tNbwjTSRAGC/+7CAo2pIcBaRgWmcBBHcsaCIw==}
 
@@ -3801,6 +3751,9 @@
 
   tee@0.2.0:
     resolution: {integrity: sha512-aL+Ct+AkoryaVDFxc2bjk2J7xe1LSsqnQHCoNdgL+AcAOGaBjVnTYFCSNgvjqwzAh7NgqKhNssFqpKvoVt3WAg==}
+
+  test-utils@file:lib/test-utils:
+    resolution: {directory: lib/test-utils, type: directory}
 
   thread-stream@3.1.0:
     resolution: {integrity: sha512-OqyPZ9u96VohAyMfJykzmivOrY2wfMSf3C5TtFJVgN+Hm6aj+voFhlK+kZEIv2FBh1X6Xp3DlnCOfEQ3B2J86A==}
@@ -3889,14 +3842,6 @@
       '@swc/wasm':
         optional: true
 
-<<<<<<< HEAD
-  tslib@2.8.1:
-    resolution: {integrity: sha512-oJFu94HQb+KVduSUQL7wnpmqnfmLsOA/nAh6b6EH0wCEoK0/mPeXU6c3wKDV83MkOuHPRHtSXKKU99IBazS/2w==}
-=======
-  ts-pattern@5.7.1:
-    resolution: {integrity: sha512-EGs8PguQqAAUIcQfK4E9xdXxB6s2GK4sJfT/vcc9V1ELIvC4LH/zXu2t/5fajtv6oiRCxdv7BgtVK3vWgROxag==}
->>>>>>> 85a05a75
-
   tsx@4.20.1:
     resolution: {integrity: sha512-JsFUnMHIE+g8KllOvWTrSOwCKM10xLcsesvUQR61znsbrcwZ4U/QaqdymmvTqG5GMD7k2VFv9UG35C4dRy34Ag==}
     engines: {node: '>=18.0.0'}
@@ -3922,17 +3867,8 @@
     resolution: {integrity: sha512-OZs6gsjF4vMp32qrCbiVSkrFmXtG/AZhY3t0iAMrMBiAZyV9oALtXO8hsrHbMXF9x6L3grlFuwW2oAz7cav+Gw==}
     engines: {node: '>= 0.6'}
 
-<<<<<<< HEAD
-  types@https://codeload.github.com/google-a2a/A2A/tar.gz/14424a69d5435f70e86484b3888ef15817b3ce58#path:types:
-    resolution: {path: types, tarball: https://codeload.github.com/google-a2a/A2A/tar.gz/14424a69d5435f70e86484b3888ef15817b3ce58}
-    version: 1.0.0
-
-  types@https://codeload.github.com/google-a2a/A2A/tar.gz/b35485e02e796d15232dec01acfab93fc858c3ec#path:types:
-    resolution: {path: types, tarball: https://codeload.github.com/google-a2a/A2A/tar.gz/b35485e02e796d15232dec01acfab93fc858c3ec}
-=======
   types@https://codeload.github.com/google-a2a/A2A/tar.gz/c2dbd58e677b68d143ad7b0dff1121f8681a076e#path:types:
     resolution: {path: types, tarball: https://codeload.github.com/google-a2a/A2A/tar.gz/c2dbd58e677b68d143ad7b0dff1121f8681a076e}
->>>>>>> 85a05a75
     version: 1.0.0
 
   typescript-eslint@8.34.0:
@@ -4265,31 +4201,6 @@
       '@types/node': 22.15.31
       typescript: 5.8.3
 
-<<<<<<< HEAD
-  '@anthropic-ai/sdk@0.24.3':
-    dependencies:
-      '@types/node': 18.19.111
-      '@types/node-fetch': 2.6.12
-      abort-controller: 3.0.0
-      agentkeepalive: 4.6.0
-      form-data-encoder: 1.7.2
-      formdata-node: 4.4.1
-      node-fetch: 2.7.0
-      web-streams-polyfill: 3.3.3
-    transitivePeerDependencies:
-      - encoding
-
-  '@anthropic-ai/vertex-sdk@0.4.3':
-    dependencies:
-      '@anthropic-ai/sdk': 0.24.3
-      google-auth-library: 9.15.1
-    transitivePeerDependencies:
-      - encoding
-      - supports-color
-=======
-  '@bufbuild/protobuf@2.5.2': {}
->>>>>>> 85a05a75
-
   '@cspotcode/source-map-support@0.8.1':
     dependencies:
       '@jridgewell/trace-mapping': 0.3.9
@@ -5001,16 +4912,7 @@
 
   '@types/range-parser@1.2.7': {}
 
-<<<<<<< HEAD
-  '@types/request@2.48.12':
-    dependencies:
-      '@types/caseless': 0.12.5
-      '@types/node': 22.15.31
-      '@types/tough-cookie': 4.0.5
-      form-data: 2.5.3
-=======
   '@types/retry@0.12.2': {}
->>>>>>> 85a05a75
 
   '@types/send@0.17.5':
     dependencies:
@@ -5174,6 +5076,11 @@
       loupe: 3.1.3
       tinyrainbow: 2.0.0
 
+  abitype@1.0.8(typescript@5.5.4)(zod@3.25.61):
+    optionalDependencies:
+      typescript: 5.5.4
+      zod: 3.25.61
+
   abitype@1.0.8(typescript@5.8.3)(zod@3.25.61):
     optionalDependencies:
       typescript: 5.8.3
@@ -5266,7 +5173,7 @@
   arbitrum-vibekit-core@file:lib/arbitrum-vibekit-core(react@19.1.0)(zod@3.25.61):
     dependencies:
       '@ai-sdk/xai': 1.2.16(zod@3.25.61)
-      '@google-a2a/types': types@https://codeload.github.com/google-a2a/A2A/tar.gz/14424a69d5435f70e86484b3888ef15817b3ce58#path:types
+      '@google-a2a/types': types@https://codeload.github.com/google-a2a/A2A/tar.gz/c2dbd58e677b68d143ad7b0dff1121f8681a076e#path:types
       '@hyperbolic/ai-sdk-provider': 0.1.3(react@19.1.0)
       '@modelcontextprotocol/sdk': 1.12.1
       '@openrouter/ai-sdk-provider': 0.4.6(zod@3.25.61)
@@ -5711,7 +5618,6 @@
       minimalistic-assert: 1.0.1
       minimalistic-crypto-utils: 1.0.1
 
-<<<<<<< HEAD
   ember-api@file:lib/ember-api:
     dependencies:
       '@modelcontextprotocol/sdk': 1.12.1
@@ -5734,8 +5640,6 @@
     dependencies:
       zod: 3.25.61
 
-=======
->>>>>>> 85a05a75
   emoji-regex@8.0.0: {}
 
   emoji-regex@9.2.2: {}
@@ -6465,6 +6369,8 @@
     dependencies:
       is-extglob: 2.1.1
 
+  is-network-error@1.1.0: {}
+
   is-number@2.1.0:
     dependencies:
       kind-of: 3.2.2
@@ -6876,6 +6782,21 @@
       type-check: 0.4.0
       word-wrap: 1.2.5
 
+  ox@0.7.1(typescript@5.5.4)(zod@3.25.61):
+    dependencies:
+      '@adraffy/ens-normalize': 1.11.0
+      '@noble/ciphers': 1.3.0
+      '@noble/curves': 1.9.1
+      '@noble/hashes': 1.8.0
+      '@scure/bip32': 1.7.0
+      '@scure/bip39': 1.6.0
+      abitype: 1.0.8(typescript@5.5.4)(zod@3.25.61)
+      eventemitter3: 5.0.1
+    optionalDependencies:
+      typescript: 5.5.4
+    transitivePeerDependencies:
+      - zod
+
   ox@0.7.1(typescript@5.8.3)(zod@3.25.61):
     dependencies:
       '@adraffy/ens-normalize': 1.11.0
@@ -6899,6 +6820,12 @@
     dependencies:
       p-limit: 3.1.0
 
+  p-retry@6.2.1:
+    dependencies:
+      '@types/retry': 0.12.2
+      is-network-error: 1.1.0
+      retry: 0.13.1
+
   package-json-from-dist@1.0.1: {}
 
   parent-module@1.0.1:
@@ -7118,8 +7045,7 @@
 
   ret@0.5.0: {}
 
-  retry@0.13.1:
-    optional: true
+  retry@0.13.1: {}
 
   reusify@1.1.0: {}
 
@@ -7436,24 +7362,33 @@
     dependencies:
       through: 1.1.2
 
-  thread-stream@3.1.0:
-    dependencies:
-<<<<<<< HEAD
-      a2a-samples-js: file:lib/a2a(ws@8.18.2)(zod@3.25.61)
+  test-utils@file:lib/test-utils(react@19.1.0)(typescript@5.5.4):
+    dependencies:
+      '@modelcontextprotocol/sdk': 1.12.1
+      '@openrouter/ai-sdk-provider': 0.4.6(zod@3.25.61)
+      '@openzeppelin/contracts': 5.3.0
+      ai: 4.3.16(react@19.1.0)(zod@3.25.61)
+      arbitrum-vibekit-core: file:lib/arbitrum-vibekit-core(react@19.1.0)(zod@3.25.61)
+      cors: 2.8.5
+      dotenv: 16.5.0
       ember-api: file:lib/ember-api
+      ember-mcp-tool-server: file:lib/mcp-tools/emberai-mcp
       ember-schemas: file:lib/ember-schemas
-      viem: 2.31.0(typescript@5.8.3)(zod@3.25.61)
+      express: 4.21.2
+      viem: 2.31.0(typescript@5.5.4)(zod@3.25.61)
       zod: 3.25.61
     transitivePeerDependencies:
+      - '@swc/core'
+      - '@swc/wasm'
       - bufferutil
-      - encoding
+      - react
       - supports-color
       - typescript
       - utf-8-validate
-      - ws
-=======
+
+  thread-stream@3.1.0:
+    dependencies:
       real-require: 0.2.0
->>>>>>> 85a05a75
 
   throttleit@2.1.0: {}
 
@@ -7526,12 +7461,6 @@
       v8-compile-cache-lib: 3.0.1
       yn: 3.1.1
 
-<<<<<<< HEAD
-  tslib@2.8.1: {}
-=======
-  ts-pattern@5.7.1: {}
->>>>>>> 85a05a75
-
   tsx@4.20.1:
     dependencies:
       esbuild: 0.25.5
@@ -7558,18 +7487,7 @@
       media-typer: 1.1.0
       mime-types: 3.0.1
 
-<<<<<<< HEAD
-  types@https://codeload.github.com/google-a2a/A2A/tar.gz/14424a69d5435f70e86484b3888ef15817b3ce58#path:types:
-    dependencies:
-      typescript-json-schema: 0.65.1
-    transitivePeerDependencies:
-      - '@swc/core'
-      - '@swc/wasm'
-
-  types@https://codeload.github.com/google-a2a/A2A/tar.gz/b35485e02e796d15232dec01acfab93fc858c3ec#path:types:
-=======
   types@https://codeload.github.com/google-a2a/A2A/tar.gz/c2dbd58e677b68d143ad7b0dff1121f8681a076e#path:types:
->>>>>>> 85a05a75
     dependencies:
       typescript-json-schema: 0.65.1
     transitivePeerDependencies:
@@ -7643,6 +7561,23 @@
   v8-compile-cache-lib@3.0.1: {}
 
   vary@1.1.2: {}
+
+  viem@2.31.0(typescript@5.5.4)(zod@3.25.61):
+    dependencies:
+      '@noble/curves': 1.9.1
+      '@noble/hashes': 1.8.0
+      '@scure/bip32': 1.7.0
+      '@scure/bip39': 1.6.0
+      abitype: 1.0.8(typescript@5.5.4)(zod@3.25.61)
+      isows: 1.0.7(ws@8.18.2)
+      ox: 0.7.1(typescript@5.5.4)(zod@3.25.61)
+      ws: 8.18.2
+    optionalDependencies:
+      typescript: 5.5.4
+    transitivePeerDependencies:
+      - bufferutil
+      - utf-8-validate
+      - zod
 
   viem@2.31.0(typescript@5.8.3)(zod@3.25.61):
     dependencies:
